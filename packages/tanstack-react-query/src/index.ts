<<<<<<< HEAD
export { useQuery, useSuspenseQuery } from './hooks/useQuery';
export { useQueries } from './hooks/useQueries';
=======
export { useQuery, useSuspenseQuery } from './hooks/useQuery.js';
>>>>>>> 949a7d82
<|MERGE_RESOLUTION|>--- conflicted
+++ resolved
@@ -1,6 +1,2 @@
-<<<<<<< HEAD
-export { useQuery, useSuspenseQuery } from './hooks/useQuery';
-export { useQueries } from './hooks/useQueries';
-=======
 export { useQuery, useSuspenseQuery } from './hooks/useQuery.js';
->>>>>>> 949a7d82
+export { useQueries } from './hooks/useQueries.js';
