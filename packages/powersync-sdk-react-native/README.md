<p align="center">
  <a href="https://www.powersync.com" target="_blank"><img src="https://github.com/powersync-ja/.github/assets/19345049/602bafa0-41ce-4cee-a432-56848c278722"/></a>
</p>

# PowerSync SDK for React Native

[PowerSync](https://powersync.com) is a service and set of SDKs that keeps Postgres databases in sync with on-device SQLite databases.

This package (`packages/powersync-sdk-react-native`) is the PowerSync SDK for React Native clients. It is an extension of `packages/powersync-sdk-common`.

See a summary of features [here](https://docs.powersync.co/client-sdk-references/react-native-and-expo).

# Installation

## Install Package

```bash
npx expo install @journeyapps/powersync-sdk-react-native
```

## Install Peer Dependency: SQLite

This SDK currently requires `@journeyapps/react-native-quick-sqlite` as a peer dependency.

Install it in your app with:

```bash
npx expo install @journeyapps/react-native-quick-sqlite
```

## Install Polyfills

This SDK can connect to a PowerSync instance via HTTP streams or Web sockets. Different polyfill configurations are required for each method.

### React Native Common Polyfills

<<<<<<< HEAD
This package requires polyfills for HTTP streaming and other text encoding functions. These functions can be provided with [react-native-polyfill-globals](https://www.npmjs.com/package/react-native-polyfill-globals).
=======
- react-native-fetch-api
- react-native-polyfill-globals
- react-native-url-polyfill
- text-encoding
- web-streams-polyfill@3.2.1
>>>>>>> 028ad70c

Install the collection of polyfills with:

```bash
npx expo install react-native-polyfill-globals
```

The `react-native-polyfill-globals` package includes peer dependencies for individual functions. Most modern package managers install peer dependencies by default. If peer dependencies are explicitly installed, install them manually with:

```bash
npx expo install react-native-fetch-api react-native-polyfill-globals react-native-url-polyfill text-encoding web-streams-polyfill@3.2.1 base-64 react-native-get-random-values@1.9.0
```

Enable the polyfills in React Native app by adding the following in your top level entry point

```JavaScript
// App.js
import 'react-native-polyfill-globals/auto';
```

### Random Values

This packages uses the `uuid` library for generating UUIDs. This requires `crypto.getRandomValues` to be available. 

Install [react-native-get-random-values](https://github.com/LinusU/react-native-get-random-values)

```bash
npx expo install react-native-get-random-values
```

Import the polyfill in our app entry point

```javascript
import 'react-native-get-random-values'
```

### Web sockets

Our web socket implementation supports binary payloads which are encoded as BSON documents.

This requires support for the `Buffer` interface.

Apply the `Buffer` polyfill

```bash
npx expo install @craftzdog/react-native-buffer
```

```javascript
import { Buffer } from '@craftzdog/react-native-buffer';

if (typeof global.Buffer == 'undefined') {
  // @ts-ignore If using TypeScript
  global.Buffer = Buffer;
}
```

This library uses `RSocket` for reactive web socket streams which requires `process.nextTick` to be available. Apply a polyfill if not available.

```javascript
if (typeof process.nextTick == 'undefined') {
  process.nextTick = setImmediate;
}
```

### Babel Plugins: Watched Queries

Watched queries can be used with either a callback response or Async Iterator response. 

Watched queries using the async iterator response format require support for Async Iterators. 

Expo apps currently require polyfill and Babel plugins in order to use this functionality.

```bash
npx expo install @azure/core-asynciterator-polyfill
```

Make sure to import the polyfill early in your application

```JavaScript
// App.js
import '@azure/core-asynciterator-polyfill';
```

Install the async generator Babel plugin

```bash
pnpm add -D @babel/plugin-transform-async-generator-functions
```

Add the Babel plugin to your `babel.config.js` file

```JavaScript
module.exports = function (api) {
 return {
   presets: [...],
   plugins: [
     // ... Other plugins
     '@babel/plugin-transform-async-generator-functions'
   ]
 };
};
```

# Native Projects

This package uses native libraries. Create native Android and iOS projects (if not created already) by running:

```bash
npx expo run:android
# OR
npx expo run:ios
```

# Getting Started

Our [SDK reference](https://docs.powersync.com/client-sdk-references/react-native-and-expo) contains everything you need to know to get started implementing PowerSync in your project.

# Changelog

A changelog for this SDK is available [here](https://releases.powersync.com/announcements/react-native-client-sdk).

# API Reference

The full API reference for this SDK can be found [here](https://powersync-ja.github.io/powersync-js/react-native-sdk).

# Examples

For example projects built with PowerSync and React Native, see our [Demo Apps / Example Projects](https://docs.powersync.com/resources/demo-apps-example-projects#react-native-and-expo) gallery. Most of these projects can also be found in the [`demos/`](../demos/) directory.

# Found a bug or need help?

- Join our [Discord server](https://discord.gg/powersync) where you can browse topics from our community, ask questions, share feedback, or just say hello :)
- Please open a [GitHub issue](https://github.com/powersync-ja/powersync-js/issues) when you come across a bug.
- Have feedback or an idea? [Submit an idea](https://roadmap.powersync.com/tabs/5-roadmap/submit-idea) via our public roadmap or [schedule a chat](https://calendly.com/powersync-product/powersync-chat) with someone from our product team.<|MERGE_RESOLUTION|>--- conflicted
+++ resolved
@@ -34,15 +34,7 @@
 
 ### React Native Common Polyfills
 
-<<<<<<< HEAD
 This package requires polyfills for HTTP streaming and other text encoding functions. These functions can be provided with [react-native-polyfill-globals](https://www.npmjs.com/package/react-native-polyfill-globals).
-=======
-- react-native-fetch-api
-- react-native-polyfill-globals
-- react-native-url-polyfill
-- text-encoding
-- web-streams-polyfill@3.2.1
->>>>>>> 028ad70c
 
 Install the collection of polyfills with:
 
@@ -50,10 +42,10 @@
 npx expo install react-native-polyfill-globals
 ```
 
-The `react-native-polyfill-globals` package includes peer dependencies for individual functions. Most modern package managers install peer dependencies by default. If peer dependencies are explicitly installed, install them manually with:
+The `react-native-polyfill-globals` package uses peer dependencies for individual functions. Most modern package managers install peer dependencies by default, however currently the peer dependency version ranges are quite broad and might result in certain packages being incompatible. Currently an [issue](https://github.com/acostalima/react-native-polyfill-globals/issues/6) is open for a breaking change in one of the dependencies. The best practice is to currently add the packages as explicit dependencies with version ranges to your project with the command below.
 
 ```bash
-npx expo install react-native-fetch-api react-native-polyfill-globals react-native-url-polyfill text-encoding web-streams-polyfill@3.2.1 base-64 react-native-get-random-values@1.9.0
+npx expo install react-native-fetch-api@^3.0.0 react-native-url-polyfill@^2.0.0 text-encoding@^0.7.0 web-streams-polyfill@3.2.1 base-64@^1.0.0 react-native-get-random-values@^1.9.0
 ```
 
 Enable the polyfills in React Native app by adding the following in your top level entry point
@@ -65,7 +57,7 @@
 
 ### Random Values
 
-This packages uses the `uuid` library for generating UUIDs. This requires `crypto.getRandomValues` to be available. 
+This packages uses the `uuid` library for generating UUIDs. This requires `crypto.getRandomValues` to be available.
 
 Install [react-native-get-random-values](https://github.com/LinusU/react-native-get-random-values)
 
@@ -76,7 +68,7 @@
 Import the polyfill in our app entry point
 
 ```javascript
-import 'react-native-get-random-values'
+import 'react-native-get-random-values';
 ```
 
 ### Web sockets
@@ -110,9 +102,9 @@
 
 ### Babel Plugins: Watched Queries
 
-Watched queries can be used with either a callback response or Async Iterator response. 
+Watched queries can be used with either a callback response or Async Iterator response.
 
-Watched queries using the async iterator response format require support for Async Iterators. 
+Watched queries using the async iterator response format require support for Async Iterators.
 
 Expo apps currently require polyfill and Babel plugins in order to use this functionality.
 
