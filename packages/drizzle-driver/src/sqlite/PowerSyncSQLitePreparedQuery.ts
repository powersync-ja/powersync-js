--- conflicted
+++ resolved
@@ -1,12 +1,7 @@
-<<<<<<< HEAD
-import { LockContext, QueryResult } from '@powersync/common';
-import { Column, DriverValueDecoder, SQL, getTableName } from 'drizzle-orm';
-=======
-import { QueryResult } from '@powersync/common';
+import type { QueryResult } from '@powersync/common';
 import { Column, DriverValueDecoder, getTableName, SQL } from 'drizzle-orm';
 import type { Cache } from 'drizzle-orm/cache/core';
 import type { WithCacheConfig } from 'drizzle-orm/cache/core/types';
->>>>>>> 94afea2c
 import { entityKind, is } from 'drizzle-orm/entity';
 import type { Logger } from 'drizzle-orm/logger';
 import { fillPlaceholders, type Query } from 'drizzle-orm/sql/sql';
@@ -17,7 +12,6 @@
   type PreparedQueryConfig as PreparedQueryConfigBase,
   type SQLiteExecuteMethod
 } from 'drizzle-orm/sqlite-core/session';
-import { QueryContext } from './QueryContext.js';
 
 type PreparedQueryConfig = Omit<PreparedQueryConfigBase, 'statement' | 'run'>;
 
@@ -53,11 +47,7 @@
   private readOnly = false;
 
   constructor(
-<<<<<<< HEAD
     private contextProvider: ContextProvider,
-=======
-    private db: QueryContext,
->>>>>>> 94afea2c
     query: Query,
     private logger: Logger,
     private fields: SelectedFieldsOrdered | undefined,
@@ -138,20 +128,15 @@
     const params = fillPlaceholders(this.query.params, placeholderValues ?? {});
     this.logger.logQuery(this.query.sql, params);
 
-<<<<<<< HEAD
-    return await this.contextProvider.useReadContext(async (ctx) => {
-      return await ctx.executeRaw(this.query.sql, params);
-    });
-=======
-    // When calling on the database (not in a transaction), and this is a select/read-only query,
-    // use a read context for the query.
     if (this.readOnly) {
-      return this.db.getAllRaw(this.query.sql, params);
-    }
-
-    // This uses a write lock, unless we're already in a read transaction
-    return await this.db.executeRaw(this.query.sql, params);
->>>>>>> 94afea2c
+      return await this.contextProvider.useReadContext(async (ctx) => {
+        return await ctx.executeRaw(this.query.sql, params);
+      });
+    } else {
+      return await this.contextProvider.useWriteContext(async (ctx) => {
+        return await ctx.executeRaw(this.query.sql, params);
+      });
+    }
   }
 
   isResponseInArrayMode(): boolean {
