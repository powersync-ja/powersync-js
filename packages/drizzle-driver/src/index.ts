import { wrapPowerSyncWithDrizzle, type DrizzleQuery, type PowerSyncSQLiteDatabase } from './sqlite/db';
import { toCompilableQuery } from './utils/compilableQuery';
import {
  DrizzleAppSchema,
  toPowerSyncTable,
  type DrizzleTablePowerSyncOptions,
  type DrizzleTableWithPowerSyncOptions,
  type Expand,
  type ExtractPowerSyncColumns,
  type TableName,
  type TablesFromSchemaEntries
} from './utils/schema';

<<<<<<< HEAD
export {
  DrizzleAppSchema,
  DrizzleTablePowerSyncOptions,
  DrizzleTableWithPowerSyncOptions,
  Expand,
  ExtractPowerSyncColumns,
  PowerSyncSQLiteDatabase,
  TableName,
  TablesFromSchemaEntries,
  toCompilableQuery,
  toPowerSyncTable,
  wrapPowerSyncWithDrizzle
};
=======
export { wrapPowerSyncWithDrizzle, toCompilableQuery, DrizzleQuery, PowerSyncSQLiteDatabase };
>>>>>>> 77a9ed27
<|MERGE_RESOLUTION|>--- conflicted
+++ resolved
@@ -11,11 +11,11 @@
   type TablesFromSchemaEntries
 } from './utils/schema';
 
-<<<<<<< HEAD
 export {
   DrizzleAppSchema,
   DrizzleTablePowerSyncOptions,
   DrizzleTableWithPowerSyncOptions,
+  DrizzleQuery,
   Expand,
   ExtractPowerSyncColumns,
   PowerSyncSQLiteDatabase,
@@ -24,7 +24,4 @@
   toCompilableQuery,
   toPowerSyncTable,
   wrapPowerSyncWithDrizzle
-};
-=======
-export { wrapPowerSyncWithDrizzle, toCompilableQuery, DrizzleQuery, PowerSyncSQLiteDatabase };
->>>>>>> 77a9ed27
+};