{
  "name": "@powersync/drizzle-driver",
  "version": "0.7.0",
  "description": "Drizzle driver for PowerSync",
  "type": "module",
  "main": "dist/index.cjs",
  "module": "lib/src/index.js",
  "types": "lib/src/index.d.ts",
  "exports": {
    ".": {
      "import": {
        "default": "./lib/src/index.js",
        "types": "./lib/src/index.d.ts"
      },
      "require": {
        "default": "./dist/index.cjs",
        "types": "./dist/index.d.cts"
      }
    }
  },
  "author": "JOURNEYAPPS",
  "license": "Apache-2.0",
  "files": [
    "lib",
    "dist",
    "src"
  ],
  "repository": "https://github.com/powersync-ja/powersync-js",
  "bugs": {
    "url": "https://github.com/powersync-ja/powersync-js/issues"
  },
  "publishConfig": {
    "registry": "https://registry.npmjs.org/",
    "access": "public"
  },
  "homepage": "https://docs.powersync.com",
  "scripts": {
    "build": "tsc -b && rollup --config",
    "build:prod": "tsc -b && rollup --config",
    "clean": "rm -rf lib dist tsconfig.tsbuildinfo",
    "watch": "tsc --build -w",
    "test": "vitest",
    "test:exports": "attw --pack ."
  },
  "peerDependencies": {
<<<<<<< HEAD
    "@powersync/common": "workspace:^1.41.0",
    "drizzle-orm": "catalog:api"
  },
  "devDependencies": {
    "@powersync/web": "workspace:*",
    "@journeyapps/wa-sqlite": "catalog:",
    "@types/node": "catalog:",
    "drizzle-orm": "catalog:",
    "vite": "catalog:",
    "vite-plugin-top-level-await": "catalog:",
    "vite-plugin-wasm": "catalog:"
=======
    "@powersync/common": "workspace:^1.43.1",
    "drizzle-orm": "<1.0.0"
  },
  "devDependencies": {
    "@powersync/web": "workspace:*",
    "@journeyapps/wa-sqlite": "^1.3.2",
    "@types/node": "^20.17.6",
    "drizzle-orm": "^0.44.7",
    "vite": "^6.1.0",
    "vite-plugin-top-level-await": "^1.4.4",
    "vite-plugin-wasm": "^3.3.0"
>>>>>>> f9e2e9ca
  }
}<|MERGE_RESOLUTION|>--- conflicted
+++ resolved
@@ -43,8 +43,7 @@
     "test:exports": "attw --pack ."
   },
   "peerDependencies": {
-<<<<<<< HEAD
-    "@powersync/common": "workspace:^1.41.0",
+    "@powersync/common": "workspace:^1.43.1",
     "drizzle-orm": "catalog:api"
   },
   "devDependencies": {
@@ -55,18 +54,5 @@
     "vite": "catalog:",
     "vite-plugin-top-level-await": "catalog:",
     "vite-plugin-wasm": "catalog:"
-=======
-    "@powersync/common": "workspace:^1.43.1",
-    "drizzle-orm": "<1.0.0"
-  },
-  "devDependencies": {
-    "@powersync/web": "workspace:*",
-    "@journeyapps/wa-sqlite": "^1.3.2",
-    "@types/node": "^20.17.6",
-    "drizzle-orm": "^0.44.7",
-    "vite": "^6.1.0",
-    "vite-plugin-top-level-await": "^1.4.4",
-    "vite-plugin-wasm": "^3.3.0"
->>>>>>> f9e2e9ca
   }
 }