{
  "compilerOptions": {
    "composite": true,
    "paths": {
      "@journeyapps/powersync-sdk-web": ["src/index.ts"]
    },
    "baseUrl": "./",
    "declaration": true /* Generates corresponding '.d.ts' file. */,
    "esModuleInterop": true /* Enables emit interoperability between CommonJS and ES Modules via creation of namespace objects for all imports. Implies 'allowSyntheticDefaultImports'. */,
    "forceConsistentCasingInFileNames": true /* Disallow inconsistently-cased references to the same file. */,
    "lib": ["DOM", "ES2020", "WebWorker"] /* Specify library files to be included in the compilation. */,
    "module": "es2020" /* Specify module code generation: 'none', 'commonjs', 'amd', 'system', 'umd', 'es2015', 'es2020', or 'ESNext'. */,
    "moduleResolution": "node" /* Specify module resolution strategy: 'node' (Node.js) or 'classic' (TypeScript pre-1.6). */,
    "outDir": "./lib" /* Redirect output structure to the directory. */,
    "skipLibCheck": true /* Skip type checking of declaration files. */,
    "sourceMap": true /* Generates corresponding '.map' file. */,
    "strict": true /* Enable all strict type-checking options. */,
    "target": "es6" /* Specify ECMAScript target version: 'ES3' (default), 'ES5', 'ES2015', 'ES2016', 'ES2017', 'ES2018', 'ES2019', 'ES2020', or 'ESNEXT'. */,
    "strictNullChecks": true
  },
<<<<<<< HEAD
  "include": ["src/**/*", "tests/**/*"],
  "references": [{ "path": "../powersync-sdk-common" }]
=======
  "references": [
    {
      "path": "../powersync-sdk-common"
    }
  ],
  "include": ["src/**/*", "tests/**/*"]
>>>>>>> aede9e7d
}<|MERGE_RESOLUTION|>--- conflicted
+++ resolved
@@ -18,15 +18,10 @@
     "target": "es6" /* Specify ECMAScript target version: 'ES3' (default), 'ES5', 'ES2015', 'ES2016', 'ES2017', 'ES2018', 'ES2019', 'ES2020', or 'ESNEXT'. */,
     "strictNullChecks": true
   },
-<<<<<<< HEAD
-  "include": ["src/**/*", "tests/**/*"],
-  "references": [{ "path": "../powersync-sdk-common" }]
-=======
   "references": [
     {
       "path": "../powersync-sdk-common"
     }
   ],
   "include": ["src/**/*", "tests/**/*"]
->>>>>>> aede9e7d
 }