<<<<<<< HEAD
import { BaseListener, BaseObserver, SyncStatusOptions } from '@journeyapps/powersync-sdk-common';
=======
import * as Comlink from 'comlink';
import { ILogger } from 'js-logger';
import {
  AbstractStreamingSyncImplementation,
  StreamingSyncImplementation,
  AbstractStreamingSyncImplementationOptions,
  BaseObserver,
  LockOptions,
  SqliteBucketStorage,
  StreamingSyncImplementationListener,
  SyncStatus,
  SyncStatusOptions
} from '@journeyapps/powersync-sdk-common';
import { WebStreamingSyncImplementation } from '../../db/sync/WebStreamingSyncImplementation';
import { Mutex } from 'async-mutex';
import { WebRemote } from '../../db/sync/WebRemote';
>>>>>>> 4d65c56b

import { WASQLiteDBAdapter } from '../../db/adapters/wa-sqlite/WASQLiteDBAdapter';
import { AbstractSharedSyncClientProvider } from './AbstractSharedSyncClientProvider';
import { BroadcastLogger } from './BroadcastLogger';

/**
 * Manual message events for shared sync clients
 */
export enum SharedSyncClientEvent {
  /**
   * This client requests the shared sync manager should
   * close it's connection to the client.
   */
  CLOSE_CLIENT = 'close-client'
}

export type ManualSharedSyncPayload = {
  event: SharedSyncClientEvent;
  data: any; // TODO update in future
};

export type SharedSyncInitOptions = {
  dbName: string;
  streamOptions: Omit<AbstractStreamingSyncImplementationOptions, 'adapter' | 'uploadCrud' | 'remote'>;
};

export interface SharedSyncImplementationListener extends StreamingSyncImplementationListener {
  initialized: () => void;
}

export type WrappedSyncPort = {
  port: MessagePort;
  clientProvider: Comlink.Remote<AbstractSharedSyncClientProvider>;
};

export type RemoteOperationAbortController = {
  controller: AbortController;
  activePort: WrappedSyncPort;
};

/**
 * Shared sync implementation which runs inside a shared webworker
 */
export class SharedSyncImplementation
  extends BaseObserver<SharedSyncImplementationListener>
  implements StreamingSyncImplementation
{
  protected ports: WrappedSyncPort[];
  protected syncStreamClient?: AbstractStreamingSyncImplementation;

  protected abortController?: AbortController;
  protected isInitialized: Promise<void>;
  protected statusListener?: () => void;

  protected fetchCredentialsController?: RemoteOperationAbortController;
  protected uploadDataController?: RemoteOperationAbortController;

  syncStatus: SyncStatus;
  broadCastLogger: ILogger;

  constructor() {
    super();
    this.ports = [];

    this.isInitialized = new Promise((resolve) => {
      const callback = this.registerListener({
        initialized: () => {
          resolve();
          callback?.();
        }
      });
    });

    this.syncStatus = new SyncStatus({});
    this.broadCastLogger = new BroadcastLogger(this.ports);
  }

  async waitForStatus(status: SyncStatusOptions): Promise<void> {
    await this.waitForReady();
    return this.syncStreamClient!.waitForStatus(status);
  }

  get lastSyncedAt(): Date | undefined {
    return this.syncStreamClient?.lastSyncedAt;
  }

  get isConnected(): boolean {
    return this.syncStreamClient?.isConnected ?? false;
  }

  async waitForReady() {
    return this.isInitialized;
  }

  /**
   * Configures the DBAdapter connection and a streaming sync client.
   */
  async init(dbWorkerPort: MessagePort, params: SharedSyncInitOptions) {
    if (this.syncStreamClient) {
      // Cannot modify already existing sync implementation
      return;
    }

    this.syncStreamClient = new WebStreamingSyncImplementation({
      adapter: new SqliteBucketStorage(
        new WASQLiteDBAdapter({
          dbFilename: params.dbName,
          workerPort: dbWorkerPort,
          flags: { enableMultiTabs: true },
          logger: this.broadCastLogger
        }),
        new Mutex()
      ),
      remote: new WebRemote({
        fetchCredentials: async () => {
          const lastPort = this.ports[this.ports.length - 1];
          return new Promise(async (resolve, reject) => {
            const abortController = new AbortController();
            this.fetchCredentialsController = {
              controller: abortController,
              activePort: lastPort
            };

            abortController.signal.onabort = reject;
            try {
              resolve(await lastPort.clientProvider.fetchCredentials());
            } catch (ex) {
              reject(ex);
            } finally {
              this.fetchCredentialsController = undefined;
            }
          });
        }
      }),
      uploadCrud: async () => {
        const lastPort = this.ports[this.ports.length - 1];

        return new Promise(async (resolve, reject) => {
          const abortController = new AbortController();
          this.uploadDataController = {
            controller: abortController,
            activePort: lastPort
          };

          // Resolving will make it retry
          abortController.signal.onabort = () => resolve();
          try {
            resolve(await lastPort.clientProvider.uploadCrud());
          } catch (ex) {
            reject(ex);
          } finally {
            this.uploadDataController = undefined;
          }
        });
      },
      ...params.streamOptions,
      // Logger cannot be transferred just yet
      logger: this.broadCastLogger
    });

    this.syncStreamClient.registerListener({
      statusChanged: (status) => {
        this.updateAllStatuses(status.toJSON());
      }
    });

    this.iterateListeners((l) => l.initialized?.());
  }

  async dispose() {
    await this.waitForReady();
    this.statusListener?.();
    return this.syncStreamClient?.dispose();
  }

  /**
   * Connects to the PowerSync backend instance.
   * Multiple tabs can safely call this in their initialization.
   * The connection will simply be reconnected whenever a new tab
   * connects.
   */
  async connect() {
    await this.waitForReady();
    this.disconnect();
    this.abortController = new AbortController();
    this.syncStreamClient?.streamingSync(this.abortController.signal);
  }

  async disconnect() {
    this.abortController?.abort('Disconnected');
    this.iterateListeners((l) => l.statusChanged?.(new SyncStatus({ connected: false })));
  }

  /**
   * Adds a new client tab's message port to the list of connected ports
   */
  addPort(port: MessagePort) {
    const portProvider = {
      port,
      clientProvider: Comlink.wrap<AbstractSharedSyncClientProvider>(port)
    };
    this.ports.push(portProvider);

    // Give the newly connected client the latest status
    const status = this.syncStreamClient?.syncStatus;
    if (status) {
      portProvider.clientProvider.statusChanged(status.toJSON());
    }
  }

  /**
   * Removes a message port client from this manager's managed
   * clients.
   */
  removePort(port: MessagePort) {
    const index = this.ports.findIndex((p) => p.port == port);
    if (index < 0) {
      console.warn(`Could not remove port ${port} since it is not present in active ports.`);
      return;
    }

    const trackedPort = this.ports[index];
    // Release proxy
    trackedPort.clientProvider[Comlink.releaseProxy]();
    this.ports.splice(index, 1);

    /**
     * The port might currently be in use. Any active functions might
     * not resolve. Abort them here.
     */
    [this.fetchCredentialsController, this.uploadDataController].forEach((abortController) => {
      if (abortController?.activePort.port == port) {
        abortController!.controller.abort();
      }
    });
  }

  triggerCrudUpload() {
    this.waitForReady().then(() => this.syncStreamClient?.triggerCrudUpload());
  }

  async obtainLock<T>(lockOptions: LockOptions<T>): Promise<T> {
    await this.waitForReady();
    return this.syncStreamClient!.obtainLock(lockOptions);
  }

<<<<<<< HEAD
  updateState(status: SharedSyncStatus) {
    this.status = {
      ...this.status,
      ...status,
      dataFlow: {
        ...this.status.dataFlow,
        ...status.dataFlow
      }
    };
    this.iterateListeners((cb) => cb.statusChanged?.(status));
=======
  async hasCompletedSync(): Promise<boolean> {
    await this.waitForReady();
    return this.syncStreamClient!.hasCompletedSync();
  }

  async getWriteCheckpoint(): Promise<string> {
    await this.waitForReady();
    return this.syncStreamClient!.getWriteCheckpoint();
  }

  /**
   * A method to update the all shared statuses for each
   * client.
   */
  private updateAllStatuses(status: SyncStatusOptions) {
    this.syncStatus = new SyncStatus(status);
    this.ports.forEach((p) => p.clientProvider.statusChanged(status));
>>>>>>> 4d65c56b
  }
}<|MERGE_RESOLUTION|>--- conflicted
+++ resolved
@@ -1,6 +1,3 @@
-<<<<<<< HEAD
-import { BaseListener, BaseObserver, SyncStatusOptions } from '@journeyapps/powersync-sdk-common';
-=======
 import * as Comlink from 'comlink';
 import { ILogger } from 'js-logger';
 import {
@@ -17,7 +14,6 @@
 import { WebStreamingSyncImplementation } from '../../db/sync/WebStreamingSyncImplementation';
 import { Mutex } from 'async-mutex';
 import { WebRemote } from '../../db/sync/WebRemote';
->>>>>>> 4d65c56b
 
 import { WASQLiteDBAdapter } from '../../db/adapters/wa-sqlite/WASQLiteDBAdapter';
 import { AbstractSharedSyncClientProvider } from './AbstractSharedSyncClientProvider';
@@ -264,18 +260,6 @@
     return this.syncStreamClient!.obtainLock(lockOptions);
   }
 
-<<<<<<< HEAD
-  updateState(status: SharedSyncStatus) {
-    this.status = {
-      ...this.status,
-      ...status,
-      dataFlow: {
-        ...this.status.dataFlow,
-        ...status.dataFlow
-      }
-    };
-    this.iterateListeners((cb) => cb.statusChanged?.(status));
-=======
   async hasCompletedSync(): Promise<boolean> {
     await this.waitForReady();
     return this.syncStreamClient!.hasCompletedSync();
@@ -293,6 +277,5 @@
   private updateAllStatuses(status: SyncStatusOptions) {
     this.syncStatus = new SyncStatus(status);
     this.ports.forEach((p) => p.clientProvider.statusChanged(status));
->>>>>>> 4d65c56b
   }
 }