import * as path from 'node:path';
import { Worker } from 'node:worker_threads';
import * as Comlink from 'comlink';

import {
  BaseObserver,
  BatchedUpdateNotification,
  DBAdapter,
  DBAdapterListener,
  LockContext,
  Transaction,
  DBLockOptions,
  QueryResult
} from '@powersync/common';
import { Remote } from 'comlink';
import { AsyncResource } from 'node:async_hooks';
import { AsyncDatabase, AsyncDatabaseOpener } from './AsyncDatabase.js';
import { RemoteConnection } from './RemoteConnection.js';
import { NodeSQLOpenOptions } from './options.js';

export type BetterSQLite3LockContext = LockContext & {
  executeBatch(query: string, params?: any[][]): Promise<QueryResult>;
};

export type BetterSQLite3Transaction = Transaction & BetterSQLite3LockContext;

const READ_CONNECTIONS = 5;

/**
 * Adapter for better-sqlite3
 */
export class BetterSQLite3DBAdapter extends BaseObserver<DBAdapterListener> implements DBAdapter {
  private readonly options: NodeSQLOpenOptions;
  public readonly name: string;

  private readConnections: RemoteConnection[];
  private writeConnection: RemoteConnection;

  private readonly readQueue: Array<(connection: RemoteConnection) => void> = [];
  private readonly writeQueue: Array<() => void> = [];

  constructor(options: NodeSQLOpenOptions) {
    super();

    if (options.readWorkerCount != null && options.readWorkerCount < 1) {
      throw `Needs at least one worker for reads, got ${options.readWorkerCount}`;
    }

    this.options = options;
    this.name = options.dbFilename;
  }

  async initialize() {
    let dbFilePath = this.options.dbFilename;
    if (this.options.dbLocation !== undefined) {
      dbFilePath = path.join(this.options.dbLocation, dbFilePath);
    }

    const openWorker = async (isWriter: boolean) => {
<<<<<<< HEAD
      const worker = new Worker(new URL('./SqliteWorker.js', import.meta.url), {
        name: isWriter ? `write ${dbFilePath}` : `read ${dbFilePath}`
      });
=======
      const isCommonJsModule = import.meta.isBundlingToCommonJs ?? false;
      let worker: Worker;
      const workerName = isWriter ? `write ${dbFilePath}` : `read ${dbFilePath}`;

      const workerFactory = this.options.openWorker ?? ((...args) => new Worker(...args));
      if (isCommonJsModule) {
        worker = workerFactory(path.resolve(__dirname, 'DefaultWorker.cjs'), { name: workerName });
      } else {
        worker = workerFactory(new URL('./DefaultWorker.js', import.meta.url), { name: workerName});
      }

>>>>>>> 53335c72
      const listeners = new WeakMap<EventListenerOrEventListenerObject, (e: any) => void>();

      const comlink = Comlink.wrap<AsyncDatabaseOpener>({
        postMessage: worker.postMessage.bind(worker),
        addEventListener: (type, listener) => {
          let resolved: (event: any) => void =
            'handleEvent' in listener ? listener.handleEvent.bind(listener) : listener;

          // Comlink wants message events, but the message event on workers in Node returns the data only.
          if (type === 'message') {
            const original = resolved;

            resolved = (data) => {
              original({ data });
            };
          }

          listeners.set(listener, resolved);
          worker.addListener(type, resolved);
        },
        removeEventListener: (type, listener) => {
          const resolved = listeners.get(listener);
          if (!resolved) {
            return;
          }
          worker.removeListener(type, resolved);
        }
      });

      worker.once('error', (e) => {
        console.error('Unexpected PowerSync database worker error', e);
      });

      const database = (await comlink.open(dbFilePath, isWriter)) as Remote<AsyncDatabase>;
      return new RemoteConnection(worker, comlink, database);
    };

    // Open the writer first to avoid multiple threads enabling WAL concurrently (causing "database is locked" errors).
    this.writeConnection = await openWorker(true);
    const createWorkers: Promise<RemoteConnection>[] = [];
    const amountOfReaders = this.options.readWorkerCount ?? READ_CONNECTIONS;
    for (let i = 0; i < amountOfReaders; i++) {
      createWorkers.push(openWorker(false));
    }
    this.readConnections = await Promise.all(createWorkers);
  }

  async close() {
    await this.writeConnection.close();
    for (const connection of this.readConnections) {
      await connection.close();
    }
  }

  readLock<T>(fn: (tx: BetterSQLite3LockContext) => Promise<T>, _options?: DBLockOptions | undefined): Promise<T> {
    let resolveConnectionPromise!: (connection: RemoteConnection) => void;
    const connectionPromise = new Promise<RemoteConnection>((resolve, _reject) => {
      resolveConnectionPromise = AsyncResource.bind(resolve);
    });

    const connection = this.readConnections.find((connection) => !connection.isBusy);
    if (connection) {
      connection.isBusy = true;
      resolveConnectionPromise(connection);
    } else {
      this.readQueue.push(resolveConnectionPromise);
    }

    return (async () => {
      const connection = await connectionPromise;

      try {
        return await fn(connection);
      } finally {
        const next = this.readQueue.shift();
        if (next) {
          next(connection);
        } else {
          connection.isBusy = false;
        }
      }
    })();
  }

  writeLock<T>(fn: (tx: BetterSQLite3LockContext) => Promise<T>, _options?: DBLockOptions | undefined): Promise<T> {
    let resolveLockPromise!: () => void;
    const lockPromise = new Promise<void>((resolve, _reject) => {
      resolveLockPromise = AsyncResource.bind(resolve);
    });

    if (!this.writeConnection.isBusy) {
      this.writeConnection.isBusy = true;
      resolveLockPromise();
    } else {
      this.writeQueue.push(resolveLockPromise);
    }

    return (async () => {
      await lockPromise;

      try {
        try {
          return await fn(this.writeConnection);
        } finally {
          const updates = await this.writeConnection.database.collectCommittedUpdates();

          if (updates.length > 0) {
            const event: BatchedUpdateNotification = {
              tables: updates,
              groupedUpdates: {},
              rawUpdates: []
            };
            this.iterateListeners((cb) => cb.tablesUpdated?.(event));
          }
        }
      } finally {
        const next = this.writeQueue.shift();
        if (next) {
          next();
        } else {
          this.writeConnection.isBusy = false;
        }
      }
    })();
  }

  readTransaction<T>(
    fn: (tx: BetterSQLite3Transaction) => Promise<T>,
    _options?: DBLockOptions | undefined
  ): Promise<T> {
    return this.readLock((ctx) => this.internalTransaction(ctx as RemoteConnection, fn));
  }

  writeTransaction<T>(
    fn: (tx: BetterSQLite3Transaction) => Promise<T>,
    _options?: DBLockOptions | undefined
  ): Promise<T> {
    return this.writeLock((ctx) => this.internalTransaction(ctx as RemoteConnection, fn));
  }

  private async internalTransaction<T>(
    connection: RemoteConnection,
    fn: (tx: BetterSQLite3Transaction) => Promise<T>
  ): Promise<T> {
    let finalized = false;
    const commit = async (): Promise<QueryResult> => {
      if (!finalized) {
        finalized = true;
        await connection.execute('COMMIT');
      }
      return { rowsAffected: 0 };
    };
    const rollback = async (): Promise<QueryResult> => {
      if (!finalized) {
        finalized = true;
        await connection.execute('ROLLBACK');
      }
      return { rowsAffected: 0 };
    };
    try {
      await connection.execute('BEGIN');
      const result = await fn({
        execute: (query, params) => connection.execute(query, params),
        executeRaw: (query, params) => connection.executeRaw(query, params),
        executeBatch: (query, params) => connection.executeBatch(query, params),
        get: (query, params) => connection.get(query, params),
        getAll: (query, params) => connection.getAll(query, params),
        getOptional: (query, params) => connection.getOptional(query, params),
        commit,
        rollback
      });
      await commit();
      return result;
    } catch (ex) {
      try {
        await rollback();
      } catch (ex2) {
        // In rare cases, a rollback may fail.
        // Safe to ignore.
      }
      throw ex;
    }
  }

  getAll<T>(sql: string, parameters?: any[]): Promise<T[]> {
    return this.readLock((ctx) => ctx.getAll(sql, parameters));
  }

  getOptional<T>(sql: string, parameters?: any[]): Promise<T | null> {
    return this.readLock((ctx) => ctx.getOptional(sql, parameters));
  }

  get<T>(sql: string, parameters?: any[]): Promise<T> {
    return this.readLock((ctx) => ctx.get(sql, parameters));
  }

  execute(query: string, params?: any[] | undefined): Promise<QueryResult> {
    return this.writeLock((ctx) => ctx.execute(query, params));
  }

  executeRaw(query: string, params?: any[] | undefined): Promise<any[][]> {
    return this.writeLock((ctx) => ctx.executeRaw(query, params));
  }

  executeBatch(query: string, params?: any[][]): Promise<QueryResult> {
    return this.writeTransaction((ctx) => ctx.executeBatch(query, params));
  }

  async refreshSchema() {
    await this.writeConnection.refreshSchema();

    for (const readConnection of this.readConnections) {
      await readConnection.refreshSchema();
    }
  }
}<|MERGE_RESOLUTION|>--- conflicted
+++ resolved
@@ -57,11 +57,6 @@
     }
 
     const openWorker = async (isWriter: boolean) => {
-<<<<<<< HEAD
-      const worker = new Worker(new URL('./SqliteWorker.js', import.meta.url), {
-        name: isWriter ? `write ${dbFilePath}` : `read ${dbFilePath}`
-      });
-=======
       const isCommonJsModule = import.meta.isBundlingToCommonJs ?? false;
       let worker: Worker;
       const workerName = isWriter ? `write ${dbFilePath}` : `read ${dbFilePath}`;
@@ -70,10 +65,9 @@
       if (isCommonJsModule) {
         worker = workerFactory(path.resolve(__dirname, 'DefaultWorker.cjs'), { name: workerName });
       } else {
-        worker = workerFactory(new URL('./DefaultWorker.js', import.meta.url), { name: workerName});
-      }
-
->>>>>>> 53335c72
+        worker = workerFactory(new URL('./DefaultWorker.js', import.meta.url), { name: workerName });
+      }
+
       const listeners = new WeakMap<EventListenerOrEventListenerObject, (e: any) => void>();
 
       const comlink = Comlink.wrap<AsyncDatabaseOpener>({
