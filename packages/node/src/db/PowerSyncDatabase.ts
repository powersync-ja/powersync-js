import {
  AbstractPowerSyncDatabase,
  AbstractRemoteOptions,
  AbstractStreamingSyncImplementation,
  AdditionalConnectionOptions,
  BucketStorageAdapter,
  DBAdapter,
  PowerSyncBackendConnector,
  PowerSyncConnectionOptions,
  PowerSyncDatabaseOptions,
  PowerSyncDatabaseOptionsWithSettings,
  SqliteBucketStorage,
  SQLOpenFactory
} from '@powersync/common';

import { NodeCustomConnectionOptions, NodeRemote } from '../sync/stream/NodeRemote.js';
import { NodeStreamingSyncImplementation } from '../sync/stream/NodeStreamingSyncImplementation.js';

import { BetterSQLite3DBAdapter } from './BetterSQLite3DBAdapter.js';
import { NodeSQLOpenOptions } from './options.js';

export type NodePowerSyncDatabaseOptions = PowerSyncDatabaseOptions & {
  database: DBAdapter | SQLOpenFactory | NodeSQLOpenOptions;
  /**
   * Options to override how the SDK will connect to the sync service.
   *
   * This option is intended to be used for internal tests.
   */
  remoteOptions?: Partial<AbstractRemoteOptions>;
};

export type NodeAdditionalConnectionOptions = AdditionalConnectionOptions & NodeCustomConnectionOptions;

export type NodePowerSyncConnectionOptions = PowerSyncConnectionOptions & NodeAdditionalConnectionOptions;

/**
 * A PowerSync database which provides SQLite functionality
 * which is automatically synced.
 *
 * @example
 * ```typescript
 * export const db = new PowerSyncDatabase({
 *  schema: AppSchema,
 *  database: {
 *    dbFilename: 'example.db'
 *  }
 * });
 * ```
 */
export class PowerSyncDatabase extends AbstractPowerSyncDatabase {
  constructor(options: NodePowerSyncDatabaseOptions) {
    super(options);
  }

  async _initialize(): Promise<void> {
    await (this.database as BetterSQLite3DBAdapter).initialize();
  }

  /**
   * Opens a DBAdapter using better-sqlite3 as the default SQLite open factory.
   */
  protected openDBAdapter(options: PowerSyncDatabaseOptionsWithSettings): DBAdapter {
    return new BetterSQLite3DBAdapter(options.database);
  }

  protected generateBucketStorageAdapter(): BucketStorageAdapter {
    return new SqliteBucketStorage(this.database, this.logger);
  }

  connect(
    connector: PowerSyncBackendConnector,
    options?: PowerSyncConnectionOptions & NodeCustomConnectionOptions
  ): Promise<void> {
    return super.connect(connector, options);
  }

  protected generateSyncStreamImplementation(
    connector: PowerSyncBackendConnector,
    options: NodeAdditionalConnectionOptions
  ): AbstractStreamingSyncImplementation {
    const logger = this.options.logger;
    const remote = new NodeRemote(connector, logger, {
      dispatcher: options.dispatcher,
      ...(this.options as NodePowerSyncDatabaseOptions).remoteOptions
    });

    return new NodeStreamingSyncImplementation({
      adapter: this.bucketStorageAdapter,
      remote,
      uploadCrud: async () => {
        await this.waitForReady();
        await connector.uploadData(this);
      },
      retryDelayMs: this.options.retryDelayMs,
      crudUploadThrottleMs: this.options.crudUploadThrottleMs,
      identifier: this.database.name,
<<<<<<< HEAD
      logger: this.logger
=======
      logger
>>>>>>> 1c42a69b
    });
  }
}<|MERGE_RESOLUTION|>--- conflicted
+++ resolved
@@ -94,11 +94,7 @@
       retryDelayMs: this.options.retryDelayMs,
       crudUploadThrottleMs: this.options.crudUploadThrottleMs,
       identifier: this.database.name,
-<<<<<<< HEAD
-      logger: this.logger
-=======
       logger
->>>>>>> 1c42a69b
     });
   }
 }