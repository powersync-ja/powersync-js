<<<<<<< HEAD
import BetterSQLite3Database, { Database } from '@powersync/better-sqlite3';
import * as Comlink from 'comlink';
=======
import * as path from 'node:path';
import * as Comlink from 'comlink';
import { parentPort } from 'node:worker_threads';
>>>>>>> 688265f4
import OS from 'node:os';
import * as path from 'node:path';
import url from 'node:url';
<<<<<<< HEAD
import { parentPort, threadId } from 'node:worker_threads';
import { AsyncDatabase, AsyncDatabaseOpener } from './AsyncDatabase.js';

class BlockingAsyncDatabase implements AsyncDatabase {
  private readonly db: Database;

  private readonly uncommittedUpdatedTables = new Set<string>();
  private readonly committedUpdatedTables = new Set<string>();

  constructor(db: Database) {
    this.db = db;

    db.function('node_thread_id', () => threadId);
  }

  collectCommittedUpdates() {
    const resolved = Promise.resolve([...this.committedUpdatedTables]);
    this.committedUpdatedTables.clear();
    return resolved;
  }

  installUpdateHooks() {
    this.db.updateHook((_op: string, _dbName: string, tableName: string, _rowid: bigint) => {
      this.uncommittedUpdatedTables.add(tableName);
    });

    this.db.commitHook(() => {
      for (const tableName of this.uncommittedUpdatedTables) {
        this.committedUpdatedTables.add(tableName);
      }
      this.uncommittedUpdatedTables.clear();
      return true;
    });

    this.db.rollbackHook(() => {
      this.uncommittedUpdatedTables.clear();
    });
  }

  async close() {
    this.db.close();
  }

  async execute(query: string, params: any[]) {
    const stmt = this.db.prepare(query);
    if (stmt.reader) {
      const rows = stmt.all(params);
      return {
        rowsAffected: 0,
        rows: {
          _array: rows,
          length: rows.length
        }
      };
    } else {
      const info = stmt.run(params);
      return {
        rowsAffected: info.changes,
        insertId: Number(info.lastInsertRowid)
      };
    }
  }

  async executeRaw(query: string, params: any[]) {
    const stmt = this.db.prepare(query);

    if (stmt.reader) {
      return stmt.raw().all(params);
    } else {
      stmt.raw().run(params);
      return [];
    }
  }

  async executeBatch(query: string, params: any[][]) {
    params = params ?? [];

    let rowsAffected = 0;

    const stmt = this.db.prepare(query);
    for (const paramSet of params) {
      const info = stmt.run(paramSet);
      rowsAffected += info.changes;
    }

    return { rowsAffected };
  }
}

class BetterSqliteWorker implements AsyncDatabaseOpener {
  options: PowerSyncWorkerOptions;

  constructor(options: PowerSyncWorkerOptions) {
    this.options = options;
  }

  async open(path: string, isWriter: boolean): Promise<AsyncDatabase> {
    const baseDB = new BetterSQLite3Database(path);
    baseDB.pragma('journal_mode = WAL');
    baseDB.loadExtension(this.options.extensionPath(), 'sqlite3_powersync_init');
    if (!isWriter) {
      baseDB.pragma('query_only = true');
    }

    const asyncDb = new BlockingAsyncDatabase(baseDB);
    asyncDb.installUpdateHooks();

    return Comlink.proxy(asyncDb);
  }
}
=======
import { openDatabase as openBetterSqliteDatabase } from './BetterSqliteWorker.js';
import { openDatabase as openNodeDatabase } from './NodeSqliteWorker.js';
import { AsyncDatabase, AsyncDatabaseOpener, AsyncDatabaseOpenOptions } from './AsyncDatabase.js';
import { isBundledToCommonJs } from '../utils/modules.js';
import { dynamicImport } from '../utils/modules.js';
>>>>>>> 688265f4

export interface PowerSyncWorkerOptions {
  /**
   * A function responsible for finding the powersync DLL/so/dylib file.
   *
   * @returns The absolute path of the PowerSync SQLite core extensions library.
   */
  extensionPath: () => string;

  /**
   * A function that returns the `Database` constructor from the `better-sqlite3` package.
   */
  loadBetterSqlite3: () => Promise<any>;
}

export function startPowerSyncWorker(options?: Partial<PowerSyncWorkerOptions>) {
  const resolvedOptions: PowerSyncWorkerOptions = {
    extensionPath() {
      const isCommonJsModule = isBundledToCommonJs;

      const platform = OS.platform();
      const arch = OS.arch();
      let extensionPath: string;

      if (platform === 'win32') {
        if (arch === 'x64') {
          extensionPath = 'powersync.dll';
        } else {
          throw 'Windows platform only supports x64 architecture.';
        }
      } else if (platform === 'linux') {
        if (arch === 'x64') {
          extensionPath = 'libpowersync.so';
        } else if (arch === 'arm64') {
          extensionPath = 'libpowersync-aarch64.so';
        } else {
          throw 'Linux platform only supports x64 and arm64 architectures.';
        }
      } else if (platform === 'darwin') {
        if (arch === 'x64') {
          extensionPath = 'libpowersync.dylib';
        } else if (arch === 'arm64') {
          extensionPath = 'libpowersync-aarch64.dylib';
        } else {
          throw 'macOS platform only supports x64 and arm64 architectures.';
        }
      } else {
        throw 'Unknown platform, PowerSync for Node.js currently supports Windows, Linux and macOS.';
      }

      let resolved: string;
      if (isCommonJsModule) {
        resolved = path.resolve(__dirname, '../lib/', extensionPath);
      } else {
        resolved = url.fileURLToPath(new URL(`../${extensionPath}`, import.meta.url));
      }

      return resolved;
    },
    async loadBetterSqlite3() {
      const module = await dynamicImport('better-sqlite3');
      return module.default;
    },
    ...options
  };

  Comlink.expose(new DatabaseOpenHelper(resolvedOptions), parentPort! as Comlink.Endpoint);
}

class DatabaseOpenHelper implements AsyncDatabaseOpener {
  private options: PowerSyncWorkerOptions;

  constructor(options: PowerSyncWorkerOptions) {
    this.options = options;
  }

  async open(options: AsyncDatabaseOpenOptions): Promise<AsyncDatabase> {
    let database: AsyncDatabase;

    const implementation = options.implementation;
    switch (implementation.type) {
      case 'better-sqlite3':
        database = await openBetterSqliteDatabase(this.options, options);
        break;
      case 'node:sqlite':
        database = await openNodeDatabase(this.options, options);
        break;
      default:
        throw new Error(`Unknown database implementation: ${options.implementation}.`);
    }

    return Comlink.proxy(database);
  }
}<|MERGE_RESOLUTION|>--- conflicted
+++ resolved
@@ -1,132 +1,12 @@
-<<<<<<< HEAD
-import BetterSQLite3Database, { Database } from '@powersync/better-sqlite3';
 import * as Comlink from 'comlink';
-=======
-import * as path from 'node:path';
-import * as Comlink from 'comlink';
-import { parentPort } from 'node:worker_threads';
->>>>>>> 688265f4
 import OS from 'node:os';
 import * as path from 'node:path';
 import url from 'node:url';
-<<<<<<< HEAD
-import { parentPort, threadId } from 'node:worker_threads';
-import { AsyncDatabase, AsyncDatabaseOpener } from './AsyncDatabase.js';
-
-class BlockingAsyncDatabase implements AsyncDatabase {
-  private readonly db: Database;
-
-  private readonly uncommittedUpdatedTables = new Set<string>();
-  private readonly committedUpdatedTables = new Set<string>();
-
-  constructor(db: Database) {
-    this.db = db;
-
-    db.function('node_thread_id', () => threadId);
-  }
-
-  collectCommittedUpdates() {
-    const resolved = Promise.resolve([...this.committedUpdatedTables]);
-    this.committedUpdatedTables.clear();
-    return resolved;
-  }
-
-  installUpdateHooks() {
-    this.db.updateHook((_op: string, _dbName: string, tableName: string, _rowid: bigint) => {
-      this.uncommittedUpdatedTables.add(tableName);
-    });
-
-    this.db.commitHook(() => {
-      for (const tableName of this.uncommittedUpdatedTables) {
-        this.committedUpdatedTables.add(tableName);
-      }
-      this.uncommittedUpdatedTables.clear();
-      return true;
-    });
-
-    this.db.rollbackHook(() => {
-      this.uncommittedUpdatedTables.clear();
-    });
-  }
-
-  async close() {
-    this.db.close();
-  }
-
-  async execute(query: string, params: any[]) {
-    const stmt = this.db.prepare(query);
-    if (stmt.reader) {
-      const rows = stmt.all(params);
-      return {
-        rowsAffected: 0,
-        rows: {
-          _array: rows,
-          length: rows.length
-        }
-      };
-    } else {
-      const info = stmt.run(params);
-      return {
-        rowsAffected: info.changes,
-        insertId: Number(info.lastInsertRowid)
-      };
-    }
-  }
-
-  async executeRaw(query: string, params: any[]) {
-    const stmt = this.db.prepare(query);
-
-    if (stmt.reader) {
-      return stmt.raw().all(params);
-    } else {
-      stmt.raw().run(params);
-      return [];
-    }
-  }
-
-  async executeBatch(query: string, params: any[][]) {
-    params = params ?? [];
-
-    let rowsAffected = 0;
-
-    const stmt = this.db.prepare(query);
-    for (const paramSet of params) {
-      const info = stmt.run(paramSet);
-      rowsAffected += info.changes;
-    }
-
-    return { rowsAffected };
-  }
-}
-
-class BetterSqliteWorker implements AsyncDatabaseOpener {
-  options: PowerSyncWorkerOptions;
-
-  constructor(options: PowerSyncWorkerOptions) {
-    this.options = options;
-  }
-
-  async open(path: string, isWriter: boolean): Promise<AsyncDatabase> {
-    const baseDB = new BetterSQLite3Database(path);
-    baseDB.pragma('journal_mode = WAL');
-    baseDB.loadExtension(this.options.extensionPath(), 'sqlite3_powersync_init');
-    if (!isWriter) {
-      baseDB.pragma('query_only = true');
-    }
-
-    const asyncDb = new BlockingAsyncDatabase(baseDB);
-    asyncDb.installUpdateHooks();
-
-    return Comlink.proxy(asyncDb);
-  }
-}
-=======
+import { parentPort } from 'node:worker_threads';
+import { dynamicImport, isBundledToCommonJs } from '../utils/modules.js';
+import { AsyncDatabase, AsyncDatabaseOpener, AsyncDatabaseOpenOptions } from './AsyncDatabase.js';
 import { openDatabase as openBetterSqliteDatabase } from './BetterSqliteWorker.js';
 import { openDatabase as openNodeDatabase } from './NodeSqliteWorker.js';
-import { AsyncDatabase, AsyncDatabaseOpener, AsyncDatabaseOpenOptions } from './AsyncDatabase.js';
-import { isBundledToCommonJs } from '../utils/modules.js';
-import { dynamicImport } from '../utils/modules.js';
->>>>>>> 688265f4
 
 export interface PowerSyncWorkerOptions {
   /**
@@ -151,24 +31,24 @@
       const arch = OS.arch();
       let extensionPath: string;
 
-      if (platform === 'win32') {
-        if (arch === 'x64') {
+      if (platform == 'win32') {
+        if (arch == 'x64') {
           extensionPath = 'powersync.dll';
         } else {
           throw 'Windows platform only supports x64 architecture.';
         }
-      } else if (platform === 'linux') {
-        if (arch === 'x64') {
+      } else if (platform == 'linux') {
+        if (arch == 'x64') {
           extensionPath = 'libpowersync.so';
-        } else if (arch === 'arm64') {
+        } else if (arch == 'arm64') {
           extensionPath = 'libpowersync-aarch64.so';
         } else {
           throw 'Linux platform only supports x64 and arm64 architectures.';
         }
-      } else if (platform === 'darwin') {
-        if (arch === 'x64') {
+      } else if (platform == 'darwin') {
+        if (arch == 'x64') {
           extensionPath = 'libpowersync.dylib';
-        } else if (arch === 'arm64') {
+        } else if (arch == 'arm64') {
           extensionPath = 'libpowersync-aarch64.dylib';
         } else {
           throw 'macOS platform only supports x64 and arm64 architectures.';
