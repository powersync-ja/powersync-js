<<<<<<< HEAD
import { BucketChecksum } from '@powersync/common';
import Logger from 'js-logger';
import { beforeAll, describe, expect, it, onTestFinished, vi } from 'vitest';
import { TestConnector } from './utils/MockStreamOpenFactory';
import { generateConnectedDatabase } from './utils/generateConnectedDatabase';
=======
import { WASQLiteOpenFactory, WASQLiteVFS } from '@powersync/web';
import Logger from 'js-logger';
import { afterEach, beforeAll, describe, expect, it, vi } from 'vitest';
import { TestConnector } from './utils/MockStreamOpenFactory';
import { ConnectedDatabaseUtils, generateConnectedDatabase } from './utils/generateConnectedDatabase';

const UPLOAD_TIMEOUT_MS = 3000;

describe(
  'Streaming',
  {
    sequential: true
  },
  () => {
    /**
     * Declares a test to be executed with different generated db functions
     */
    const itWithGenerators = (
      name: string,
      test: (createConnectedDatabase: () => ReturnType<typeof generateConnectedDatabase>) => Promise<void>
    ) => {
      const funcWithWebWorker = () =>
        generateConnectedDatabase({
          powerSyncOptions: {
            dbFilename: `test-stream-connection-worker.db`
          }
        });
      const funcWithoutWebWorker = () =>
        generateConnectedDatabase({
          powerSyncOptions: {
            dbFilename: `test-stream-connection-no-worker.db`,
            flags: {
              useWebWorker: false
            }
          }
        });

      it.sequential(`${name} - with web worker`, () => test(funcWithWebWorker));
      it.sequential(`${name} - without web worker`, () => test(funcWithoutWebWorker));
      it.sequential(`${name} - with OPFS`, () =>
        test(() =>
          generateConnectedDatabase({
            powerSyncOptions: {
              database: new WASQLiteOpenFactory({
                dbFilename: `test-stream-connection-opfs.db`,
                vfs: WASQLiteVFS.OPFSCoopSyncVFS
              })
            }
          })
        )
      );
    };

    beforeAll(() => Logger.useDefaults());

    let connectionUtilities: ConnectedDatabaseUtils | null = null;

    afterEach(async () => {
      await connectionUtilities?.dispose();
      connectionUtilities = null;
    });
>>>>>>> b9131809

    itWithGenerators('PowerSync reconnect on closed stream', async (createConnectedDatabase) => {
      connectionUtilities = await createConnectedDatabase();
      const { powersync, waitForStream, remote } = connectionUtilities;

<<<<<<< HEAD
describe('Streaming', () => {
  /**
   * Declares a test to be executed with different generated db functions
   */
  const itWithGenerators = async (
    name: string,
    test: (createConnectedDatabase: () => ReturnType<typeof generateConnectedDatabase>) => Promise<void>
  ) => {
    const funcWithWebWorker = generateConnectedDatabase;
    const funcWithoutWebWorker = () =>
      generateConnectedDatabase({
        powerSyncOptions: {
          flags: {
            useWebWorker: false
          }
        }
      });

    it(`${name} - with web worker`, () => test(funcWithWebWorker));
    it(`${name} - without web worker`, () => test(funcWithoutWebWorker));
  };

  beforeAll(() => Logger.useDefaults({defaultLevel: Logger.TRACE}));

  itWithGenerators('PowerSync reconnect on closed stream', async (createConnectedDatabase) => {
    const { powersync, waitForStream, remote } = await createConnectedDatabase();
    expect(powersync.connected).toBe(true);

    // Close the stream
    const newStream = waitForStream();
    remote.streamController?.close();

    // A new stream should be requested
    await newStream;
  });

  itWithGenerators('PowerSync reconnect multiple connect calls', async (createConnectedDatabase) => {
    // This initially performs a connect call
    const { powersync, waitForStream } = await createConnectedDatabase();
    expect(powersync.connected).toBe(true);

    // Call connect again, a new stream should be requested
    const newStream = waitForStream();
    powersync.connect(new TestConnector());

    // A new stream should be requested
    await newStream;
  });

  itWithGenerators('Should trigger upload connector when connected', async (createConnectedDatabase) => {
    const { powersync, uploadSpy } = await createConnectedDatabase();
    expect(powersync.connected).toBe(true);

    // do something which should trigger an upload
    await powersync.execute('INSERT INTO users (id, name) VALUES (uuid(), ?)', ['name']);
    // It should try and upload
    await vi.waitFor(
      () => {
        // to-have-been-called seems to not work after failing the first check
        expect(uploadSpy.mock.calls.length).equals(1);
      },
      {
        timeout: UPLOAD_TIMEOUT_MS
      }
    );
  });

  itWithGenerators('Should retry failed uploads when connected', async (createConnectedDatabase) => {
    const { powersync, uploadSpy } = await createConnectedDatabase();
    expect(powersync.connected).toBe(true);

    let uploadCounter = 0;
    // This test will throw an exception a few times before uploading
    const throwCounter = 2;
    uploadSpy.mockImplementation(async (db) => {
      if (uploadCounter++ < throwCounter) {
        throw new Error('No uploads yet');
      }
      // Now actually do the upload
      const tx = await db.getNextCrudTransaction();
      await tx?.complete();
    });

    // do something which should trigger an upload
    await powersync.execute('INSERT INTO users (id, name) VALUES (uuid(), ?)', ['name']);

    // It should try and upload
    await vi.waitFor(
      () => {
        // to-have-been-called seems to not work after failing a check
        expect(uploadSpy.mock.calls.length).equals(throwCounter + 1);
      },
      {
        timeout: UPLOAD_TIMEOUT_MS
      }
    );
  });

  itWithGenerators('Should upload after reconnecting', async (createConnectedDatabase) => {
    const { connect, powersync, uploadSpy } = await createConnectedDatabase();
    expect(powersync.connected).toBe(true);

    await powersync.disconnect();

    // do something (offline) which should trigger an upload
    await powersync.execute('INSERT INTO users (id, name) VALUES (uuid(), ?)', ['name']);

    await connect();

    // It should try and upload
    await vi.waitFor(
      () => {
        // to-have-been-called seems to not work after failing a check
        expect(uploadSpy.mock.calls.length).equals(1);
      },
      {
        timeout: UPLOAD_TIMEOUT_MS
      }
    );
  });

  itWithGenerators('Should update status when uploading', async (createConnectedDatabase) => {
    const { powersync, uploadSpy } = await createConnectedDatabase();
    expect(powersync.connected).toBe(true);

    let uploadStartedPromise = new Promise<void>((resolve) => {
=======
      expect(powersync.connected).toBe(true);

      // Close the stream
      const newStream = waitForStream();
      remote.streamController?.close();

      // A new stream should be requested
      await newStream;
    });

    itWithGenerators('PowerSync reconnect multiple connect calls', async (createConnectedDatabase) => {
      // This initially performs a connect call
      connectionUtilities = await createConnectedDatabase();
      const { powersync, waitForStream, remote } = connectionUtilities;
      expect(powersync.connected).toBe(true);

      // Call connect again, a new stream should be requested
      const newStream = waitForStream();
      powersync.connect(new TestConnector());

      // A new stream should be requested
      await newStream;
    });

    itWithGenerators('Should trigger upload connector when connected', async (createConnectedDatabase) => {
      connectionUtilities = await createConnectedDatabase();
      const { powersync, uploadSpy } = connectionUtilities;
      expect(powersync.connected).toBe(true);

      // do something which should trigger an upload
      await powersync.execute('INSERT INTO users (id, name) VALUES (uuid(), ?)', ['name']);
      // It should try and upload
      await vi.waitFor(
        () => {
          // to-have-been-called seems to not work after failing the first check
          expect(uploadSpy.mock.calls.length).equals(1);
        },
        {
          timeout: UPLOAD_TIMEOUT_MS,
          interval: 500
        }
      );
    });

    itWithGenerators('Should retry failed uploads when connected', async (createConnectedDatabase) => {
      connectionUtilities = await createConnectedDatabase();
      const { powersync, uploadSpy } = connectionUtilities;

      expect(powersync.connected).toBe(true);

      let uploadCounter = 0;
      // This test will throw an exception a few times before uploading
      const throwCounter = 2;
>>>>>>> b9131809
      uploadSpy.mockImplementation(async (db) => {
        if (uploadCounter++ < throwCounter) {
          throw new Error(`No uploads yet`);
        }
        // Now actually do the upload
        const tx = await db.getNextCrudTransaction();
        await tx?.complete();
      });

      // do something which should trigger an upload
      await powersync.execute('INSERT INTO users (id, name) VALUES (uuid(), ?)', ['name']);

      // It should try and upload
      await vi.waitFor(
        () => {
          // to-have-been-called seems to not work after failing a check
          expect(uploadSpy.mock.calls.length).equals(throwCounter + 1);
        },
        {
          timeout: UPLOAD_TIMEOUT_MS,
          interval: 500
        }
      );
    });

    itWithGenerators('Should upload after reconnecting', async (createConnectedDatabase) => {
      connectionUtilities = await createConnectedDatabase();
      const { powersync, connect, uploadSpy } = connectionUtilities;
      expect(powersync.connected).toBe(true);

      await powersync.disconnect();

      // do something (offline) which should trigger an upload
      await powersync.execute('INSERT INTO users (id, name) VALUES (uuid(), ?)', ['name']);

      await connect();

      // It should try and upload
      await vi.waitFor(
        () => {
          // to-have-been-called seems to not work after failing a check
          expect(uploadSpy.mock.calls.length).equals(1);
        },
        {
          timeout: UPLOAD_TIMEOUT_MS,
          interval: 500
        }
      );
    });

<<<<<<< HEAD
    // do something which should trigger an upload
    await powersync.execute('INSERT INTO users (id, name) VALUES (uuid(), ?)', ['name']);

    await uploadStartedPromise;
    expect(powersync.currentStatus.dataFlowStatus.uploading).true;

    // Status should update after uploads are completed
    await vi.waitFor(
      () => {
        // to-have-been-called seems to not work after failing a check
        expect(powersync.currentStatus.dataFlowStatus.uploading).false;
      },
      {
        timeout: UPLOAD_TIMEOUT_MS
      }
    );
  });

  describe('Partial', () => {
    itWithGenerators('Should update sync state incrementally', async (createConnectedDatabase) => {
      const { powersync, remote } = await createConnectedDatabase();
      expect(powersync.currentStatus.dataFlowStatus.downloading).toBe(false);

      const buckets: BucketChecksum[] = [];
      for (let prio = 0; prio <= 3; prio++) {
        buckets.push({bucket: `prio${prio}`, priority: prio, checksum: 10 + prio});
      }
      remote.enqueueLine({
        checkpoint: {
          last_op_id: '4',
          buckets,
        },
      });

      let operationId = 1;
      const addRow = (prio: number) => {
        remote.enqueueLine({
          data: {
            bucket: `prio${prio}`,
            data: [{
              checksum: prio + 10,
              data: JSON.stringify({'name': 'row'}),
              op: 'PUT',
              op_id: (operationId++).toString(),
              object_id: `prio${prio}`,
              object_type: 'users'
            }]
          },
        });
      }

      const syncCompleted = vi.fn();
      powersync.waitForFirstSync().then(syncCompleted);

      // Emit partial sync complete for each priority but the last.
      for (var prio = 0; prio < 3; prio++) {
        const partialSyncCompleted = vi.fn();
        powersync.waitForFirstSync({priority: prio}).then(partialSyncCompleted);
        expect(powersync.currentStatus.statusForPriority(prio).hasSynced).toBe(false);
        expect(partialSyncCompleted).not.toHaveBeenCalled();
        expect(syncCompleted).not.toHaveBeenCalled();

        addRow(prio);
        remote.enqueueLine({
          partial_checkpoint_complete: {
            last_op_id: operationId.toString(),
            priority: prio,
          }
        });

        await powersync.syncStreamImplementation!.waitUntilStatusMatches((status) => {
          return status.statusForPriority(prio).hasSynced === true;
        });
        await new Promise(r => setTimeout(r));
        expect(partialSyncCompleted).toHaveBeenCalledOnce();

        expect(await powersync.getAll('select * from users')).toHaveLength(prio + 1);
      }

      // Then, complete the sync.
      addRow(3);
      remote.enqueueLine({checkpoint_complete: {last_op_id: operationId.toString()}});
      await vi.waitFor(() => expect(syncCompleted).toHaveBeenCalledOnce(), 500);
      expect(await powersync.getAll('select * from users')).toHaveLength(4);
    });

    itWithGenerators('Should remember sync state', async (createConnectedDatabase) => {
      const { powersync, remote, openAnother } = await createConnectedDatabase();
      expect(powersync.currentStatus.dataFlowStatus.downloading).toBe(false);

      const buckets: BucketChecksum[] = [];
      for (let prio = 0; prio <= 3; prio++) {
        buckets.push({bucket: `prio${prio}`, priority: prio, checksum: 0});
      }
      remote.enqueueLine({
        checkpoint: {
          last_op_id: '0',
          buckets,
        },
      });
      remote.enqueueLine({
        partial_checkpoint_complete: {
          last_op_id: '0',
          priority: 0,
        }
      });

      await powersync.waitForFirstSync({priority: 0});

      // Open another database instance.
      const another = openAnother();
      onTestFinished(async () => {
        await another.close();
      });
      await another.init();

      expect(another.currentStatus.statusInPriority).toHaveLength(1);
      expect(another.currentStatus.statusForPriority(0).hasSynced).toBeTruthy();
      await another.waitForFirstSync({priority: 0});
    });
  });
});
=======
    itWithGenerators('Should update status when uploading', async (createConnectedDatabase) => {
      connectionUtilities = await createConnectedDatabase();
      const { powersync, uploadSpy } = connectionUtilities;

      expect(powersync.connected).toBe(true);

      let uploadStartedPromise = new Promise<void>((resolve) => {
        uploadSpy.mockImplementation(async (db) => {
          resolve();
          // Now actually do the upload
          const tx = await db.getNextCrudTransaction();
          await tx?.complete();
        });
      });

      // do something which should trigger an upload
      await powersync.execute('INSERT INTO users (id, name) VALUES (uuid(), ?)', ['name']);

      await uploadStartedPromise;

      expect(powersync.currentStatus.dataFlowStatus.uploading).true;

      // Status should update after uploads are completed
      await vi.waitFor(
        () => {
          // to-have-been-called seems to not work after failing a check
          expect(powersync.currentStatus.dataFlowStatus.uploading).false;
        },
        {
          timeout: UPLOAD_TIMEOUT_MS,
          interval: 500
        }
      );
    });
  }
);
>>>>>>> b9131809
<|MERGE_RESOLUTION|>--- conflicted
+++ resolved
@@ -1,13 +1,6 @@
-<<<<<<< HEAD
-import { BucketChecksum } from '@powersync/common';
+import { BucketChecksum, WASQLiteOpenFactory, WASQLiteVFS } from '@powersync/web';
 import Logger from 'js-logger';
-import { beforeAll, describe, expect, it, onTestFinished, vi } from 'vitest';
-import { TestConnector } from './utils/MockStreamOpenFactory';
-import { generateConnectedDatabase } from './utils/generateConnectedDatabase';
-=======
-import { WASQLiteOpenFactory, WASQLiteVFS } from '@powersync/web';
-import Logger from 'js-logger';
-import { afterEach, beforeAll, describe, expect, it, vi } from 'vitest';
+import { afterEach, beforeAll, describe, expect, it, onTestFinished, vi } from 'vitest';
 import { TestConnector } from './utils/MockStreamOpenFactory';
 import { ConnectedDatabaseUtils, generateConnectedDatabase } from './utils/generateConnectedDatabase';
 
@@ -60,146 +53,9 @@
 
     beforeAll(() => Logger.useDefaults());
 
-    let connectionUtilities: ConnectedDatabaseUtils | null = null;
-
-    afterEach(async () => {
-      await connectionUtilities?.dispose();
-      connectionUtilities = null;
-    });
->>>>>>> b9131809
-
     itWithGenerators('PowerSync reconnect on closed stream', async (createConnectedDatabase) => {
-      connectionUtilities = await createConnectedDatabase();
-      const { powersync, waitForStream, remote } = connectionUtilities;
-
-<<<<<<< HEAD
-describe('Streaming', () => {
-  /**
-   * Declares a test to be executed with different generated db functions
-   */
-  const itWithGenerators = async (
-    name: string,
-    test: (createConnectedDatabase: () => ReturnType<typeof generateConnectedDatabase>) => Promise<void>
-  ) => {
-    const funcWithWebWorker = generateConnectedDatabase;
-    const funcWithoutWebWorker = () =>
-      generateConnectedDatabase({
-        powerSyncOptions: {
-          flags: {
-            useWebWorker: false
-          }
-        }
-      });
-
-    it(`${name} - with web worker`, () => test(funcWithWebWorker));
-    it(`${name} - without web worker`, () => test(funcWithoutWebWorker));
-  };
-
-  beforeAll(() => Logger.useDefaults({defaultLevel: Logger.TRACE}));
-
-  itWithGenerators('PowerSync reconnect on closed stream', async (createConnectedDatabase) => {
-    const { powersync, waitForStream, remote } = await createConnectedDatabase();
-    expect(powersync.connected).toBe(true);
-
-    // Close the stream
-    const newStream = waitForStream();
-    remote.streamController?.close();
-
-    // A new stream should be requested
-    await newStream;
-  });
-
-  itWithGenerators('PowerSync reconnect multiple connect calls', async (createConnectedDatabase) => {
-    // This initially performs a connect call
-    const { powersync, waitForStream } = await createConnectedDatabase();
-    expect(powersync.connected).toBe(true);
-
-    // Call connect again, a new stream should be requested
-    const newStream = waitForStream();
-    powersync.connect(new TestConnector());
-
-    // A new stream should be requested
-    await newStream;
-  });
-
-  itWithGenerators('Should trigger upload connector when connected', async (createConnectedDatabase) => {
-    const { powersync, uploadSpy } = await createConnectedDatabase();
-    expect(powersync.connected).toBe(true);
-
-    // do something which should trigger an upload
-    await powersync.execute('INSERT INTO users (id, name) VALUES (uuid(), ?)', ['name']);
-    // It should try and upload
-    await vi.waitFor(
-      () => {
-        // to-have-been-called seems to not work after failing the first check
-        expect(uploadSpy.mock.calls.length).equals(1);
-      },
-      {
-        timeout: UPLOAD_TIMEOUT_MS
-      }
-    );
-  });
-
-  itWithGenerators('Should retry failed uploads when connected', async (createConnectedDatabase) => {
-    const { powersync, uploadSpy } = await createConnectedDatabase();
-    expect(powersync.connected).toBe(true);
-
-    let uploadCounter = 0;
-    // This test will throw an exception a few times before uploading
-    const throwCounter = 2;
-    uploadSpy.mockImplementation(async (db) => {
-      if (uploadCounter++ < throwCounter) {
-        throw new Error('No uploads yet');
-      }
-      // Now actually do the upload
-      const tx = await db.getNextCrudTransaction();
-      await tx?.complete();
-    });
-
-    // do something which should trigger an upload
-    await powersync.execute('INSERT INTO users (id, name) VALUES (uuid(), ?)', ['name']);
-
-    // It should try and upload
-    await vi.waitFor(
-      () => {
-        // to-have-been-called seems to not work after failing a check
-        expect(uploadSpy.mock.calls.length).equals(throwCounter + 1);
-      },
-      {
-        timeout: UPLOAD_TIMEOUT_MS
-      }
-    );
-  });
-
-  itWithGenerators('Should upload after reconnecting', async (createConnectedDatabase) => {
-    const { connect, powersync, uploadSpy } = await createConnectedDatabase();
-    expect(powersync.connected).toBe(true);
-
-    await powersync.disconnect();
-
-    // do something (offline) which should trigger an upload
-    await powersync.execute('INSERT INTO users (id, name) VALUES (uuid(), ?)', ['name']);
-
-    await connect();
-
-    // It should try and upload
-    await vi.waitFor(
-      () => {
-        // to-have-been-called seems to not work after failing a check
-        expect(uploadSpy.mock.calls.length).equals(1);
-      },
-      {
-        timeout: UPLOAD_TIMEOUT_MS
-      }
-    );
-  });
-
-  itWithGenerators('Should update status when uploading', async (createConnectedDatabase) => {
-    const { powersync, uploadSpy } = await createConnectedDatabase();
-    expect(powersync.connected).toBe(true);
-
-    let uploadStartedPromise = new Promise<void>((resolve) => {
-=======
+      const { powersync, waitForStream, remote } = await createConnectedDatabase();
+
       expect(powersync.connected).toBe(true);
 
       // Close the stream
@@ -212,8 +68,7 @@
 
     itWithGenerators('PowerSync reconnect multiple connect calls', async (createConnectedDatabase) => {
       // This initially performs a connect call
-      connectionUtilities = await createConnectedDatabase();
-      const { powersync, waitForStream, remote } = connectionUtilities;
+      const { powersync, waitForStream, remote } = await createConnectedDatabase();
       expect(powersync.connected).toBe(true);
 
       // Call connect again, a new stream should be requested
@@ -225,8 +80,7 @@
     });
 
     itWithGenerators('Should trigger upload connector when connected', async (createConnectedDatabase) => {
-      connectionUtilities = await createConnectedDatabase();
-      const { powersync, uploadSpy } = connectionUtilities;
+      const { powersync, uploadSpy } = await createConnectedDatabase();
       expect(powersync.connected).toBe(true);
 
       // do something which should trigger an upload
@@ -245,15 +99,13 @@
     });
 
     itWithGenerators('Should retry failed uploads when connected', async (createConnectedDatabase) => {
-      connectionUtilities = await createConnectedDatabase();
-      const { powersync, uploadSpy } = connectionUtilities;
+      const { powersync, uploadSpy } = await createConnectedDatabase();
 
       expect(powersync.connected).toBe(true);
 
       let uploadCounter = 0;
       // This test will throw an exception a few times before uploading
       const throwCounter = 2;
->>>>>>> b9131809
       uploadSpy.mockImplementation(async (db) => {
         if (uploadCounter++ < throwCounter) {
           throw new Error(`No uploads yet`);
@@ -280,36 +132,10 @@
     });
 
     itWithGenerators('Should upload after reconnecting', async (createConnectedDatabase) => {
-      connectionUtilities = await createConnectedDatabase();
-      const { powersync, connect, uploadSpy } = connectionUtilities;
+      const { powersync, connect, uploadSpy } = await createConnectedDatabase();
       expect(powersync.connected).toBe(true);
 
       await powersync.disconnect();
-
-      // do something (offline) which should trigger an upload
-      await powersync.execute('INSERT INTO users (id, name) VALUES (uuid(), ?)', ['name']);
-
-      await connect();
-
-      // It should try and upload
-      await vi.waitFor(
-        () => {
-          // to-have-been-called seems to not work after failing a check
-          expect(uploadSpy.mock.calls.length).equals(1);
-        },
-        {
-          timeout: UPLOAD_TIMEOUT_MS,
-          interval: 500
-        }
-      );
-    });
-
-<<<<<<< HEAD
-    // do something which should trigger an upload
-    await powersync.execute('INSERT INTO users (id, name) VALUES (uuid(), ?)', ['name']);
-
-    await uploadStartedPromise;
-    expect(powersync.currentStatus.dataFlowStatus.uploading).true;
 
     // Status should update after uploads are completed
     await vi.waitFor(
@@ -426,42 +252,4 @@
       await another.waitForFirstSync({priority: 0});
     });
   });
-});
-=======
-    itWithGenerators('Should update status when uploading', async (createConnectedDatabase) => {
-      connectionUtilities = await createConnectedDatabase();
-      const { powersync, uploadSpy } = connectionUtilities;
-
-      expect(powersync.connected).toBe(true);
-
-      let uploadStartedPromise = new Promise<void>((resolve) => {
-        uploadSpy.mockImplementation(async (db) => {
-          resolve();
-          // Now actually do the upload
-          const tx = await db.getNextCrudTransaction();
-          await tx?.complete();
-        });
-      });
-
-      // do something which should trigger an upload
-      await powersync.execute('INSERT INTO users (id, name) VALUES (uuid(), ?)', ['name']);
-
-      await uploadStartedPromise;
-
-      expect(powersync.currentStatus.dataFlowStatus.uploading).true;
-
-      // Status should update after uploads are completed
-      await vi.waitFor(
-        () => {
-          // to-have-been-called seems to not work after failing a check
-          expect(powersync.currentStatus.dataFlowStatus.uploading).false;
-        },
-        {
-          timeout: UPLOAD_TIMEOUT_MS,
-          interval: 500
-        }
-      );
-    });
-  }
-);
->>>>>>> b9131809
+});