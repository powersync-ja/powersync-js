import {
  AbstractPowerSyncDatabase,
  createBaseLogger,
  createLogger,
  SqliteBucketStorage,
  SyncStatus
} from '@powersync/common';
import {
  SharedWebStreamingSyncImplementation,
  SharedWebStreamingSyncImplementationOptions,
  WebRemote
} from '@powersync/web';

import { beforeAll, describe, expect, it, vi } from 'vitest';
import { WebDBAdapter } from '../src/db/adapters/WebDBAdapter';
import { TestConnector } from './utils/MockStreamOpenFactory';
import { generateTestDb, testSchema } from './utils/testDb';

describe('Multiple Instances', { sequential: true }, () => {
  const openDatabase = () =>
    generateTestDb({
      database: {
        dbFilename: `test-multiple-instances.db`
      },
      schema: testSchema
    });

  beforeAll(() => createBaseLogger().useDefaults());

  function createAsset(powersync: AbstractPowerSyncDatabase) {
    return powersync.execute('INSERT INTO assets(id, description) VALUES(uuid(), ?)', ['test']);
  }

  it('should share data between instances', async () => {
    const powersync = openDatabase();

    // Create an asset on the first connection
    await createAsset(powersync);

    // Create a new connection and verify it can read existing assets
    const db2 = openDatabase();
    const assets = await db2.getAll('SELECT * FROM assets');
    expect(assets.length).equals(1);
  });

  it('should broadcast logs from shared sync worker', { timeout: 20000 }, async () => {
    const logger = createLogger('test-logger');
    const spiedErrorLogger = vi.spyOn(logger, 'error');
    const spiedDebugLogger = vi.spyOn(logger, 'debug');

    const powersync = generateTestDb({
      logger,
      database: {
        dbFilename: 'broadcast-logger-test.sqlite'
      },
      schema: testSchema
    });

    powersync.connect({
      fetchCredentials: async () => {
        return {
          endpoint: 'http://localhost/does-not-exist',
          token: 'none'
        };
      },
      uploadData: async (db) => {}
    });

    // Should log that a connection attempt has been made
    const message = 'Streaming sync iteration started';
    await vi.waitFor(
      () =>
        expect(
          spiedDebugLogger.mock.calls
            .flat(1)
            .find((argument) => typeof argument == 'string' && argument.includes(message))
        ).exist,
      { timeout: 2000 }
    );

    // The connection should fail with an error
    await vi.waitFor(() => expect(spiedErrorLogger.mock.calls.length).gt(0), { timeout: 2000 });
    // This test seems to take quite long while waiting for this disconnect call
  });

  it('should maintain DB connections if instances call close', async () => {
    /**
     * The shared webworker should use the same DB connection for both instances.
     * The shared connection should only be closed if all PowerSync clients
     * close themselves.
     */
    const powersync1 = openDatabase();
    const powersync2 = openDatabase();
    await powersync1.close();

    // Create an asset on the first connection
    await createAsset(powersync2);
  });

  it('should watch table changes between instances', async () => {
    const db1 = openDatabase();
    const db2 = openDatabase();

    const watchedPromise = new Promise<void>(async (resolve) => {
      const controller = new AbortController();
      for await (const result of db2.watch('SELECT * FROM assets', [], { signal: controller.signal })) {
        if (result.rows?.length) {
          resolve();
          controller.abort();
        }
      }
    });

    await createAsset(db1);

    await watchedPromise;
  });

  it('should share sync updates', async () => {
    // Generate the first streaming sync implementation
    const connector1 = new TestConnector();
    const db = openDatabase();
    await db.init();

    // They need to use the same identifier to use the same shared worker.
    const identifier = 'streaming-sync-shared';
    const syncOptions1: SharedWebStreamingSyncImplementationOptions = {
      adapter: new SqliteBucketStorage(db.database),
      remote: new WebRemote(connector1),
      uploadCrud: async () => {
        await connector1.uploadData(db);
      },
      identifier,
      retryDelayMs: 90_000, // Large delay to allow for testing
      db: db.database as WebDBAdapter
    };

    const stream1 = new SharedWebStreamingSyncImplementation(syncOptions1);
    await stream1.connect();
    // Generate the second streaming sync implementation
    const connector2 = new TestConnector();
    const syncOptions2: SharedWebStreamingSyncImplementationOptions = {
      adapter: new SqliteBucketStorage(db.database),
      remote: new WebRemote(connector1),
      uploadCrud: async () => {
        await connector2.uploadData(db);
      },
      identifier,
      db: db.database as WebDBAdapter
    };

    const stream2 = new SharedWebStreamingSyncImplementation(syncOptions2);

    const stream2UpdatedPromise = new Promise<void>((resolve, reject) => {
      const l = stream2.registerListener({
        statusChanged: (status) => {
          if (status.connected) {
            resolve();
            l();
          }
        }
      });
    });

    // hack to set the status to a new one for tests
    (stream1 as any)['_testUpdateStatus'](new SyncStatus({ connected: true }));

    await stream2UpdatedPromise;
    expect(stream2.isConnected).true;

    await stream1.dispose();
    await stream2.dispose();
  });

  it('should trigger uploads from last connected clients', async () => {
    // Generate the first streaming sync implementation
    const connector1 = new TestConnector();
    const spy1 = vi.spyOn(connector1, 'uploadData');

    const db = openDatabase();
    await db.init();
    // They need to use the same identifier to use the same shared worker.
    const identifier = db.database.name;

    // Resolves once the first connector has been called to upload data
    let triggerUpload1: () => void;
    const upload1TriggeredPromise = new Promise<void>((resolve) => {
      triggerUpload1 = resolve;
    });

<<<<<<< HEAD
    const sharedSyncOptions = {
      adapter: new SqliteBucketStorage(db.database, new Mutex()),
=======
    // Create the first streaming client
    const stream1 = new SharedWebStreamingSyncImplementation({
      adapter: new SqliteBucketStorage(db.database),
>>>>>>> 9fb898d6
      remote: new WebRemote(connector1),
      db: db.database as WebDBAdapter,
      identifier,
      // The large delay here allows us to test between connection retries
      retryDelayMs: 90_000,
      flags: {
        broadcastLogs: true
      }
    };

    // Create the first streaming client
    const stream1 = new SharedWebStreamingSyncImplementation({
      ...sharedSyncOptions,
      uploadCrud: async () => {
        triggerUpload1();
        connector1.uploadData(db);
      }
    });

    // Generate the second streaming sync implementation
    const connector2 = new TestConnector();
    // The second connector will be called first to upload, we don't want it to actually upload
    // This will cause the sync uploads to be delayed as the CRUD queue did not change
    const spy2 = vi.spyOn(connector2, 'uploadData').mockImplementation(async () => {});

    let triggerUpload2: () => void;
    const upload2TriggeredPromise = new Promise<void>((resolve) => {
      triggerUpload2 = resolve;
    });

    const stream2 = new SharedWebStreamingSyncImplementation({
<<<<<<< HEAD
      ...sharedSyncOptions,
=======
      adapter: new SqliteBucketStorage(db.database),
      remote: new WebRemote(connector1),
>>>>>>> 9fb898d6
      uploadCrud: async () => {
        triggerUpload2();
        connector2.uploadData(db);
      }
    });

    // Waits for the stream to be marked as connected
    const stream2UpdatedPromise = new Promise<void>((resolve, reject) => {
      const l = stream2.registerListener({
        statusChanged: (status) => {
          if (status.connected) {
            resolve();
            l();
          }
        }
      });
    });

    // hack to set the status to connected for tests
    await stream1.connect();
    // Hack, set the status to connected in order to trigger the upload
    await (stream1 as any)['_testUpdateStatus'](new SyncStatus({ connected: true }));

    // The status in the second stream client should be updated
    await stream2UpdatedPromise;

    expect(stream2.isConnected).true;

    // Create something with CRUD in it.
    await db.execute('INSERT into customers (id, name, email) VALUES (uuid(), ?, ?)', [
      'steven',
      'steven@journeyapps.com'
    ]);

    stream1.triggerCrudUpload();
    // The second connector should be called to upload
    await upload2TriggeredPromise;

    // It should call the latest connected client
    expect(spy2).toHaveBeenCalledOnce();

    // Close the second client, leaving only the first one
    await stream2.dispose();

    // Hack, set the status to connected in order to trigger the upload
    await (stream1 as any)['_testUpdateStatus'](new SyncStatus({ connected: true }));
    stream1.triggerCrudUpload();
    // It should now upload from the first client
    await upload1TriggeredPromise;

    expect(spy1).toHaveBeenCalledOnce();
    await stream1.dispose();
  });
});<|MERGE_RESOLUTION|>--- conflicted
+++ resolved
@@ -188,14 +188,8 @@
       triggerUpload1 = resolve;
     });
 
-<<<<<<< HEAD
     const sharedSyncOptions = {
-      adapter: new SqliteBucketStorage(db.database, new Mutex()),
-=======
-    // Create the first streaming client
-    const stream1 = new SharedWebStreamingSyncImplementation({
       adapter: new SqliteBucketStorage(db.database),
->>>>>>> 9fb898d6
       remote: new WebRemote(connector1),
       db: db.database as WebDBAdapter,
       identifier,
@@ -227,12 +221,7 @@
     });
 
     const stream2 = new SharedWebStreamingSyncImplementation({
-<<<<<<< HEAD
       ...sharedSyncOptions,
-=======
-      adapter: new SqliteBucketStorage(db.database),
-      remote: new WebRemote(connector1),
->>>>>>> 9fb898d6
       uploadCrud: async () => {
         triggerUpload2();
         connector2.uploadData(db);
