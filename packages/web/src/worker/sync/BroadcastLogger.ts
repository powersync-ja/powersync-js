--- conflicted
+++ resolved
@@ -98,12 +98,7 @@
    * Get the current log level.
    */
   getLevel(): ILogLevel {
-<<<<<<< HEAD
     return this.currentLevel;
-=======
-    // Levels are not adjustable on this level.
-    return LogLevel.INFO;
->>>>>>> e71dc946
   }
 
   /**
