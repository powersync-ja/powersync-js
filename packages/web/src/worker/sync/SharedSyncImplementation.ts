--- conflicted
+++ resolved
@@ -329,7 +329,7 @@
        * connect operations coming from other tabs.
        */
       if (this.dbAdapter && this.dbAdapter == trackedPort.db) {
-        this.logger.debug('disconnecting due to closed database', shouldReconnect);
+        this.logger.debug(`Disconnecting due to closed database: should reconnect: ${shouldReconnect}`);
         this.dbAdapter = null;
         // Unconditionally close the connection because the database it's writing to has just been closed.
         // The connection has been closed previously, this might throw. We should be able to ignore it.
@@ -492,14 +492,11 @@
         });
         lastClient.closeListeners.push(async () => {
           this.logger.info('Aborting open connection because associated tab closed.');
-<<<<<<< HEAD
-=======
           /**
            * Don't await this close operation. It might never resolve if the tab is closed.
            * We run the close operation first, before marking the remote as closed. This gives the database some chance
            * to close the connection.
            */
->>>>>>> 9730337a
           wrapped.close().catch((ex) => this.logger.warn('error closing database connection', ex));
           wrapped.markRemoteClosed();
         });
