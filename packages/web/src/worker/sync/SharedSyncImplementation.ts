import {
  type AbstractStreamingSyncImplementation,
  type ILogger,
  type LockOptions,
  type PowerSyncConnectionOptions,
  type StreamingSyncImplementation,
  type StreamingSyncImplementationListener,
  type SyncStatusOptions,
  AbortOperation,
  BaseObserver,
  createLogger,
  DBAdapter,
  SqliteBucketStorage,
  SyncStatus
} from '@powersync/common';
import { Mutex } from 'async-mutex';
import * as Comlink from 'comlink';
<<<<<<< HEAD
import Logger, { ILogLevel, type ILogger } from 'js-logger';
=======
>>>>>>> e71dc946
import { WebRemote } from '../../db/sync/WebRemote';
import {
  WebStreamingSyncImplementation,
  WebStreamingSyncImplementationOptions
} from '../../db/sync/WebStreamingSyncImplementation';

import { OpenAsyncDatabaseConnection } from '../../db/adapters/AsyncDatabaseConnection';
import { LockedAsyncDatabaseAdapter } from '../../db/adapters/LockedAsyncDatabaseAdapter';
import { ResolvedWebSQLOpenOptions } from '../../db/adapters/web-sql-flags';
import { WorkerWrappedAsyncDatabaseConnection } from '../../db/adapters/WorkerWrappedAsyncDatabaseConnection';
import { getNavigatorLocks } from '../../shared/navigator';
import { AbstractSharedSyncClientProvider } from './AbstractSharedSyncClientProvider';
import { BroadcastLogger } from './BroadcastLogger';

/**
 * Manual message events for shared sync clients
 */
export enum SharedSyncClientEvent {
  /**
   * This client requests the shared sync manager should
   * close it's connection to the client.
   */
  CLOSE_CLIENT = 'close-client'
}

export type ManualSharedSyncPayload = {
  event: SharedSyncClientEvent;
  data: any; // TODO update in future
};

/**
 * @internal
 */
export type SharedSyncInitOptions = {
  streamOptions: Omit<WebStreamingSyncImplementationOptions, 'adapter' | 'uploadCrud' | 'remote'>;
  dbParams: ResolvedWebSQLOpenOptions;
};

/**
 * @internal
 */
export interface SharedSyncImplementationListener extends StreamingSyncImplementationListener {
  initialized: () => void;
}

/**
 * @internal
 */
export type WrappedSyncPort = {
  port: MessagePort;
  clientProvider: Comlink.Remote<AbstractSharedSyncClientProvider>;
  db?: DBAdapter;
};

/**
 * @internal
 */
export type RemoteOperationAbortController = {
  controller: AbortController;
  activePort: WrappedSyncPort;
};

/**
 * @internal
 * Shared sync implementation which runs inside a shared webworker
 */
export class SharedSyncImplementation
  extends BaseObserver<SharedSyncImplementationListener>
  implements StreamingSyncImplementation
{
  protected ports: WrappedSyncPort[];
  protected syncStreamClient: AbstractStreamingSyncImplementation | null;

  protected isInitialized: Promise<void>;
  protected statusListener?: () => void;

  protected fetchCredentialsController?: RemoteOperationAbortController;
  protected uploadDataController?: RemoteOperationAbortController;

  protected dbAdapter: DBAdapter | null;
  protected syncParams: SharedSyncInitOptions | null;
  protected logger: ILogger;
  protected lastConnectOptions: PowerSyncConnectionOptions | undefined;

  syncStatus: SyncStatus;
  broadCastLogger: ILogger;

  constructor() {
    super();
    this.ports = [];
    this.dbAdapter = null;
    this.syncParams = null;
    this.syncStreamClient = null;
    this.logger = createLogger('shared-sync');
    this.lastConnectOptions = undefined;

    this.isInitialized = new Promise((resolve) => {
      const callback = this.registerListener({
        initialized: () => {
          resolve();
          callback?.();
        }
      });
    });

    this.syncStatus = new SyncStatus({});
    this.broadCastLogger = new BroadcastLogger(this.ports);
  }

  async waitForStatus(status: SyncStatusOptions): Promise<void> {
    await this.waitForReady();
    return this.syncStreamClient!.waitForStatus(status);
  }

  async waitUntilStatusMatches(predicate: (status: SyncStatus) => boolean): Promise<void> {
    await this.waitForReady();
    return this.syncStreamClient!.waitUntilStatusMatches(predicate);
  }

  get lastSyncedAt(): Date | undefined {
    return this.syncStreamClient?.lastSyncedAt;
  }

  get isConnected(): boolean {
    return this.syncStreamClient?.isConnected ?? false;
  }

  async waitForReady() {
    return this.isInitialized;
  }

  setLogLevel(level: ILogLevel) {
    this.logger.setLevel(level);
    this.broadCastLogger.setLevel(level);
  }

  /**
   * Configures the DBAdapter connection and a streaming sync client.
   */
  async setParams(params: SharedSyncInitOptions) {
    if (this.syncParams) {
      // Cannot modify already existing sync implementation
      return;
    }

    this.syncParams = params;

    if (params.streamOptions?.flags?.broadcastLogs) {
      this.logger = this.broadCastLogger;
    }

    self.onerror = (event) => {
      // Share any uncaught events on the broadcast logger
      this.logger.error('Uncaught exception in PowerSync shared sync worker', event);
    };

    await this.openInternalDB();
    this.iterateListeners((l) => l.initialized?.());
  }

  async dispose() {
    await this.waitForReady();
    this.statusListener?.();
    return this.syncStreamClient?.dispose();
  }

  /**
   * Connects to the PowerSync backend instance.
   * Multiple tabs can safely call this in their initialization.
   * The connection will simply be reconnected whenever a new tab
   * connects.
   */
  async connect(options?: PowerSyncConnectionOptions) {
    await this.waitForReady();
    // This effectively queues connect and disconnect calls. Ensuring multiple tabs' requests are synchronized
    return getNavigatorLocks().request('shared-sync-connect', async () => {
      if (!this.dbAdapter) {
        await this.openInternalDB();
      }
      this.syncStreamClient = this.generateStreamingImplementation();
      this.lastConnectOptions = options;
      this.syncStreamClient.registerListener({
        statusChanged: (status) => {
          this.updateAllStatuses(status.toJSON());
        }
      });

      await this.syncStreamClient.connect(options);
    });
  }

  async disconnect() {
    await this.waitForReady();
    // This effectively queues connect and disconnect calls. Ensuring multiple tabs' requests are synchronized
    return getNavigatorLocks().request('shared-sync-connect', async () => {
      await this.syncStreamClient?.disconnect();
      await this.syncStreamClient?.dispose();
      this.syncStreamClient = null;
    });
  }

  /**
   * Adds a new client tab's message port to the list of connected ports
   */
  addPort(port: MessagePort) {
    const portProvider = {
      port,
      clientProvider: Comlink.wrap<AbstractSharedSyncClientProvider>(port)
    };
    this.ports.push(portProvider);

    // Give the newly connected client the latest status
    const status = this.syncStreamClient?.syncStatus;
    if (status) {
      portProvider.clientProvider.statusChanged(status.toJSON());
    }
  }

  /**
   * Removes a message port client from this manager's managed
   * clients.
   */
  async removePort(port: MessagePort) {
    const index = this.ports.findIndex((p) => p.port == port);
    if (index < 0) {
      this.logger.warn(`Could not remove port ${port} since it is not present in active ports.`);
      return;
    }

    const trackedPort = this.ports[index];
    // Remove from the list of active ports
    this.ports.splice(index, 1);

    /**
     * The port might currently be in use. Any active functions might
     * not resolve. Abort them here.
     */
    [this.fetchCredentialsController, this.uploadDataController].forEach((abortController) => {
      if (abortController?.activePort.port == port) {
        abortController!.controller.abort(new AbortOperation('Closing pending requests after client port is removed'));
      }
    });

    const shouldReconnect = !!this.syncStreamClient;
    if (this.dbAdapter && this.dbAdapter == trackedPort.db) {
      if (shouldReconnect) {
        await this.disconnect();
      }

      // Clearing the adapter will result in a new one being opened in connect
      this.dbAdapter = null;

      if (shouldReconnect) {
        await this.connect(this.lastConnectOptions);
      }
    }

    if (trackedPort.db) {
      trackedPort.db.close();
    }
    // Release proxy
    trackedPort.clientProvider[Comlink.releaseProxy]();
  }

  triggerCrudUpload() {
    this.waitForReady().then(() => this.syncStreamClient?.triggerCrudUpload());
  }

  async obtainLock<T>(lockOptions: LockOptions<T>): Promise<T> {
    await this.waitForReady();
    return this.syncStreamClient!.obtainLock(lockOptions);
  }

  async hasCompletedSync(): Promise<boolean> {
    await this.waitForReady();
    return this.syncStreamClient!.hasCompletedSync();
  }

  async getWriteCheckpoint(): Promise<string> {
    await this.waitForReady();
    return this.syncStreamClient!.getWriteCheckpoint();
  }

  protected generateStreamingImplementation() {
    // This should only be called after initialization has completed
    const syncParams = this.syncParams!;

    // Create a new StreamingSyncImplementation for each connect call. This is usually done is all SDKs.
    return new WebStreamingSyncImplementation({
      adapter: new SqliteBucketStorage(this.dbAdapter!, new Mutex(), this.logger),
      remote: new WebRemote({
        fetchCredentials: async () => {
          const lastPort = this.ports[this.ports.length - 1];
          return new Promise(async (resolve, reject) => {
            const abortController = new AbortController();
            this.fetchCredentialsController = {
              controller: abortController,
              activePort: lastPort
            };

            abortController.signal.onabort = reject;
            try {
              this.logger.log('calling the last port client provider for credentials');
              resolve(await lastPort.clientProvider.fetchCredentials());
            } catch (ex) {
              reject(ex);
            } finally {
              this.fetchCredentialsController = undefined;
            }
          });
        }
      }),
      uploadCrud: async () => {
        const lastPort = this.ports[this.ports.length - 1];

        return new Promise(async (resolve, reject) => {
          const abortController = new AbortController();
          this.uploadDataController = {
            controller: abortController,
            activePort: lastPort
          };

          // Resolving will make it retry
          abortController.signal.onabort = () => resolve();
          try {
            resolve(await lastPort.clientProvider.uploadCrud());
          } catch (ex) {
            reject(ex);
          } finally {
            this.uploadDataController = undefined;
          }
        });
      },
      ...syncParams.streamOptions,
      // Logger cannot be transferred just yet
      logger: this.logger
    });
  }

  protected async openInternalDB() {
    const lastClient = this.ports[this.ports.length - 1];
    if (!lastClient) {
      // Should not really happen in practice
      throw new Error(`Could not open DB connection since no client is connected.`);
    }
    const workerPort = await lastClient.clientProvider.getDBWorkerPort();
    const remote = Comlink.wrap<OpenAsyncDatabaseConnection>(workerPort);
    const identifier = this.syncParams!.dbParams.dbFilename;
    const db = await remote(this.syncParams!.dbParams);
    const locked = new LockedAsyncDatabaseAdapter({
      name: identifier,
      openConnection: async () => {
        return new WorkerWrappedAsyncDatabaseConnection({
          remote,
          baseConnection: db,
          identifier
        });
      },
      logger: this.logger
    });
    await locked.init();
    this.dbAdapter = lastClient.db = locked;
  }

  /**
   * A method to update the all shared statuses for each
   * client.
   */
  private updateAllStatuses(status: SyncStatusOptions) {
    this.syncStatus = new SyncStatus(status);
    this.ports.forEach((p) => p.clientProvider.statusChanged(status));
  }

  /**
   * A function only used for unit tests which updates the internal
   * sync stream client and all tab client's sync status
   */
  private _testUpdateAllStatuses(status: SyncStatusOptions) {
    if (!this.syncStreamClient) {
      // This is just for testing purposes
      this.syncStreamClient = this.generateStreamingImplementation();
    }

    // Only assigning, don't call listeners for this test
    this.syncStreamClient!.syncStatus = new SyncStatus(status);

    this.updateAllStatuses(status);
  }
}<|MERGE_RESOLUTION|>--- conflicted
+++ resolved
@@ -1,6 +1,7 @@
 import {
   type AbstractStreamingSyncImplementation,
   type ILogger,
+  type ILogLevel,
   type LockOptions,
   type PowerSyncConnectionOptions,
   type StreamingSyncImplementation,
@@ -15,10 +16,6 @@
 } from '@powersync/common';
 import { Mutex } from 'async-mutex';
 import * as Comlink from 'comlink';
-<<<<<<< HEAD
-import Logger, { ILogLevel, type ILogger } from 'js-logger';
-=======
->>>>>>> e71dc946
 import { WebRemote } from '../../db/sync/WebRemote';
 import {
   WebStreamingSyncImplementation,
