--- conflicted
+++ resolved
@@ -174,11 +174,7 @@
         }
       });
 
-<<<<<<< HEAD
-      await this.syncStreamClient?.connect(options);
-=======
       await this.syncStreamClient.connect(options);
->>>>>>> 4fc1de3e
     });
   }
 
@@ -257,11 +253,7 @@
   }
 
   protected generateStreamingImplementation() {
-<<<<<<< HEAD
-    // The waitForReady call ensures these should be present
-=======
     // This should only be called after initialization has completed
->>>>>>> 4fc1de3e
     const syncParams = this.syncParams!;
 
     // Create a new StreamingSyncImplementation for each connect call. This is usually done is all SDKs.
