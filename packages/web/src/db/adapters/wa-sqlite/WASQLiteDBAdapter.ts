--- conflicted
+++ resolved
@@ -1,21 +1,12 @@
 import { type PowerSyncOpenFactoryOptions } from '@powersync/common';
 import * as Comlink from 'comlink';
-<<<<<<< HEAD
 import { resolveWebPowerSyncFlags } from '../../PowerSyncDatabase';
 import { OpenAsyncDatabaseConnection } from '../AsyncDatabaseConnection';
 import { LockedAsyncDatabaseAdapter } from '../LockedAsyncDatabaseAdapter';
-import { ResolvedWebSQLOpenOptions, WebSQLFlags } from '../web-sql-flags';
+import { ResolvedWebSQLOpenOptions, TemporaryStorageOption, WebSQLFlags } from '../web-sql-flags';
 import { WorkerWrappedAsyncDatabaseConnection } from '../WorkerWrappedAsyncDatabaseConnection';
 import { WASQLiteVFS } from './WASQLiteConnection';
 import { WASQLiteOpenFactory } from './WASQLiteOpenFactory';
-=======
-import Logger, { type ILogger } from 'js-logger';
-import type { DBFunctionsInterface, OpenDB } from '../../../shared/types';
-import { _openDB } from '../../../shared/open-db';
-import { getWorkerDatabaseOpener, resolveWorkerDatabasePortFactory } from '../../../worker/db/open-worker-database';
-import { ResolvedWebSQLOpenOptions, resolveWebSQLFlags, TemporaryStorageOption, WebSQLFlags } from '../web-sql-flags';
-import { getNavigatorLocks } from '../../../shared/navigator';
->>>>>>> 35135140
 
 /**
  * These flags are the same as {@link WebSQLFlags}.
@@ -34,213 +25,37 @@
 
   worker?: string | URL | ((options: ResolvedWebSQLOpenOptions) => Worker | SharedWorker);
 
-<<<<<<< HEAD
   vfs?: WASQLiteVFS;
-=======
   temporaryStorage?: TemporaryStorageOption;
->>>>>>> 35135140
 }
 
 /**
  * Adapter for WA-SQLite SQLite connections.
  */
-<<<<<<< HEAD
 export class WASQLiteDBAdapter extends LockedAsyncDatabaseAdapter {
   constructor(options: WASQLiteDBAdapterOptions) {
     super({
       name: options.dbFilename,
       openConnection: async () => {
-        const { workerPort } = options;
+        const { workerPort, temporaryStorage } = options;
         if (workerPort) {
           const remote = Comlink.wrap<OpenAsyncDatabaseConnection>(workerPort);
           return new WorkerWrappedAsyncDatabaseConnection({
             remote,
             identifier: options.dbFilename,
-            baseConnection: await remote({ ...options, flags: resolveWebPowerSyncFlags(options.flags) })
+            baseConnection: await remote({
+              ...options,
+              temporaryStorage: temporaryStorage ?? TemporaryStorageOption.MEMORY,
+              flags: resolveWebPowerSyncFlags(options.flags)
+            })
           });
-=======
-export class WASQLiteDBAdapter extends BaseObserver<DBAdapterListener> implements DBAdapter {
-  private initialized: Promise<void>;
-  private logger: ILogger;
-  private dbGetHelpers: DBGetUtils | null;
-  private methods: DBFunctionsInterface | null;
-  private debugMode: boolean;
-
-  constructor(protected options: WASQLiteDBAdapterOptions) {
-    super();
-    this.logger = Logger.get('WASQLite');
-    this.dbGetHelpers = null;
-    this.methods = null;
-    this.debugMode = options.debugMode ?? false;
-    if (this.debugMode) {
-      const originalExecute = this._execute.bind(this);
-      this._execute = async (sql, bindings) => {
-        const start = performance.now();
-        try {
-          const r = await originalExecute(sql, bindings);
-          performance.measure(`[SQL] ${sql}`, { start });
-          return r;
-        } catch (e: any) {
-          performance.measure(`[SQL] [ERROR: ${e.message}] ${sql}`, { start });
-          throw e;
-        }
-      };
-    }
-    this.initialized = this.init();
-    this.dbGetHelpers = this.generateDBHelpers({
-      execute: (query, params) => this.acquireLock(() => this._execute(query, params))
-    });
-  }
-
-  get name() {
-    return this.options.dbFilename;
-  }
-
-  protected get flags(): Required<WASQLiteFlags> {
-    return resolveWebSQLFlags(this.options.flags ?? {});
-  }
-
-  getWorker() {}
-
-  protected async init() {
-    const { enableMultiTabs, useWebWorker } = this.flags;
-    if (!enableMultiTabs) {
-      this.logger.warn('Multiple tabs are not enabled in this browser');
-    }
-
-    const tempStoreQuery = `PRAGMA temp_store = ${this.options.temporaryStorage ?? TemporaryStorageOption.MEMORY};`;
-
-    if (useWebWorker) {
-      const optionsDbWorker = this.options.worker;
-
-      const dbOpener = this.options.workerPort
-        ? Comlink.wrap<OpenDB>(this.options.workerPort)
-        : typeof optionsDbWorker === 'function'
-          ? Comlink.wrap<OpenDB>(
-              resolveWorkerDatabasePortFactory(() =>
-                optionsDbWorker({
-                  ...this.options,
-                  flags: this.flags
-                })
-              )
-            )
-          : getWorkerDatabaseOpener(this.options.dbFilename, enableMultiTabs, optionsDbWorker);
-
-      this.methods = await dbOpener(this.options.dbFilename);
-      await this.methods!.execute(tempStoreQuery);
-      this.methods.registerOnTableChange(
-        Comlink.proxy((event) => {
-          this.iterateListeners((cb) => cb.tablesUpdated?.(event));
-        })
-      );
-
-      return;
-    }
-    this.methods = await _openDB(this.options.dbFilename, { useWebWorker: false });
-    await this.methods!.execute(tempStoreQuery);
-    this.methods.registerOnTableChange((event) => {
-      this.iterateListeners((cb) => cb.tablesUpdated?.(event));
-    });
-  }
-
-  async execute(query: string, params?: any[] | undefined): Promise<QueryResult> {
-    return this.writeLock((ctx) => ctx.execute(query, params));
-  }
-
-  async executeBatch(query: string, params?: any[][]): Promise<QueryResult> {
-    return this.writeLock((ctx) => this._executeBatch(query, params));
-  }
-
-  /**
-   * Wraps the worker execute function, awaiting for it to be available
-   */
-  private _execute = async (sql: string, bindings?: any[]): Promise<QueryResult> => {
-    await this.initialized;
-    const result = await this.methods!.execute!(sql, bindings);
-    return {
-      ...result,
-      rows: {
-        ...result.rows,
-        item: (idx: number) => result.rows._array[idx]
-      }
-    };
-  };
-
-  /**
-   * Wraps the worker executeBatch function, awaiting for it to be available
-   */
-  private _executeBatch = async (query: string, params?: any[]): Promise<QueryResult> => {
-    await this.initialized;
-    const result = await this.methods!.executeBatch!(query, params);
-    return {
-      ...result,
-      rows: undefined
-    };
-  };
-
-  /**
-   * Attempts to close the connection.
-   * Shared workers might not actually close the connection if other
-   * tabs are still using it.
-   */
-  close() {
-    this.methods?.close?.();
-  }
-
-  async getAll<T>(sql: string, parameters?: any[] | undefined): Promise<T[]> {
-    await this.initialized;
-    return this.dbGetHelpers!.getAll(sql, parameters);
-  }
-
-  async getOptional<T>(sql: string, parameters?: any[] | undefined): Promise<T | null> {
-    await this.initialized;
-    return this.dbGetHelpers!.getOptional(sql, parameters);
-  }
-
-  async get<T>(sql: string, parameters?: any[] | undefined): Promise<T> {
-    await this.initialized;
-    return this.dbGetHelpers!.get(sql, parameters);
-  }
-
-  async readLock<T>(fn: (tx: LockContext) => Promise<T>, options?: DBLockOptions | undefined): Promise<T> {
-    await this.initialized;
-    return this.acquireLock(async () => fn(this.generateDBHelpers({ execute: this._execute })));
-  }
-
-  async writeLock<T>(fn: (tx: LockContext) => Promise<T>, options?: DBLockOptions | undefined): Promise<T> {
-    await this.initialized;
-    return this.acquireLock(async () => fn(this.generateDBHelpers({ execute: this._execute })));
-  }
-
-  protected acquireLock(callback: () => Promise<any>): Promise<any> {
-    return getNavigatorLocks().request(`db-lock-${this.options.dbFilename}`, callback);
-  }
-
-  async readTransaction<T>(fn: (tx: Transaction) => Promise<T>, options?: DBLockOptions | undefined): Promise<T> {
-    return this.readLock(this.wrapTransaction(fn));
-  }
-
-  writeTransaction<T>(fn: (tx: Transaction) => Promise<T>, options?: DBLockOptions | undefined): Promise<T> {
-    return this.writeLock(this.wrapTransaction(fn));
-  }
-
-  /**
-   * Wraps a lock context into a transaction context
-   */
-  private wrapTransaction<T>(cb: (tx: Transaction) => Promise<T>) {
-    return async (tx: LockContext): Promise<T> => {
-      await this._execute('BEGIN TRANSACTION');
-      let finalized = false;
-      const commit = async (): Promise<QueryResult> => {
-        if (finalized) {
-          return { rowsAffected: 0 };
->>>>>>> 35135140
         }
         const openFactory = new WASQLiteOpenFactory({
           dbFilename: options.dbFilename,
           dbLocation: options.dbLocation,
           debugMode: options.debugMode,
           flags: options.flags,
+          temporaryStorage,
           logger: options.logger,
           vfs: options.vfs,
           worker: options.worker
