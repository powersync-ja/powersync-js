--- conflicted
+++ resolved
@@ -56,10 +56,7 @@
     "@types/uuid": "^9.0.6",
     "@vitest/browser": "^1.3.1",
     "p-defer": "^4.0.1",
-<<<<<<< HEAD
-=======
     "rollup": "4.14.3",
->>>>>>> 02ae5dec
     "typescript": "^5.5.3",
     "uuid": "^9.0.1",
     "vite": "^5.1.1",
