{
  "name": "@powersync/web",
  "version": "1.30.0",
  "description": "PowerSync Web SDK",
  "main": "lib/src/index.js",
  "types": "lib/src/index.d.ts",
  "bin": {
    "powersync-web": "bin/powersync.js"
  },
  "files": [
    "bin",
    "lib",
    "!lib/tests",
    "dist",
    "src"
  ],
  "exports": {
    ".": "./lib/src/index.js",
    "./umd": {
      "import": "./dist/index.umd.js",
      "require": "./dist/index.umd.js",
      "types": "./lib/src/index.d.ts"
    },
    "./umd/worker/db": {
      "import": "./dist/worker/WASQLiteDB.umd.js",
      "require": "./dist/worker/WASQLiteDB.umd.js",
      "types": "./lib/src/index.d.ts"
    },
    "./umd/worker/sync": {
      "import": "./dist/worker/SharedSyncImplementation.umd.js",
      "require": "./dist/worker/SharedSyncImplementation.umd.js",
      "types": "./lib/src/index.d.ts"
    }
  },
  "repository": "https://github.com/powersync-ja/powersync-js",
  "bugs": {
    "url": "https://github.com/powersync-ja/powersync-js/issues"
  },
  "publishConfig": {
    "registry": "https://registry.npmjs.org/",
    "access": "public"
  },
  "homepage": "https://docs.powersync.com",
  "scripts": {
    "build:tsc": "tsc --build",
    "build:webpack-main": "webpack",
    "build:webpack-workers": "webpack --config webpack.workers.config.js",
    "build": "pnpm run build:tsc && pnpm run build:webpack-main && pnpm run build:webpack-workers",
    "build:prod": "pnpm run build:tsc --sourceMap false && pnpm run build:webpack-main && pnpm run build:webpack-workers",
    "clean": "rm -rf lib dist tsconfig.tsbuildinfo",
    "watch": "tsc --build -w",
    "test": "pnpm build && vitest"
  },
  "keywords": [
    "data sync",
    "offline-first",
    "sqlite",
    "real-time data stream",
    "live data"
  ],
  "author": "JOURNEYAPPS",
  "license": "Apache-2.0",
  "peerDependencies": {
<<<<<<< HEAD
    "@journeyapps/wa-sqlite": "^1.4.1",
    "@powersync/common": "workspace:^1.43.1"
=======
    "@journeyapps/wa-sqlite": "^1.4.0",
    "@powersync/common": "workspace:^1.44.0"
>>>>>>> 4011dde4
  },
  "dependencies": {
    "@powersync/common": "workspace:*",
    "async-mutex": "^0.5.0",
    "bson": "^6.10.4",
    "comlink": "^4.4.2",
    "commander": "^12.1.0"
  },
  "devDependencies": {
    "@journeyapps/wa-sqlite": "^1.4.1",
    "@types/uuid": "^9.0.6",
    "crypto-browserify": "^3.12.0",
    "p-defer": "^4.0.1",
    "source-map-loader": "^5.0.0",
    "stream-browserify": "^3.0.0",
    "terser-webpack-plugin": "^5.3.9",
    "uuid": "^9.0.1",
    "vite": "^6.1.0",
    "vite-plugin-top-level-await": "^1.4.4",
    "vite-plugin-wasm": "^3.3.0",
    "vm-browserify": "^1.1.2",
    "webpack": "^5.90.1",
    "webpack-cli": "^5.1.4",
    "webpack-node-externals": "^3.0.0"
  }
}<|MERGE_RESOLUTION|>--- conflicted
+++ resolved
@@ -61,13 +61,8 @@
   "author": "JOURNEYAPPS",
   "license": "Apache-2.0",
   "peerDependencies": {
-<<<<<<< HEAD
     "@journeyapps/wa-sqlite": "^1.4.1",
-    "@powersync/common": "workspace:^1.43.1"
-=======
-    "@journeyapps/wa-sqlite": "^1.4.0",
     "@powersync/common": "workspace:^1.44.0"
->>>>>>> 4011dde4
   },
   "dependencies": {
     "@powersync/common": "workspace:*",
