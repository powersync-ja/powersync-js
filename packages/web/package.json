{
  "name": "@powersync/web",
  "version": "1.9.2",
  "description": "A Web SDK for JourneyApps PowerSync",
  "main": "lib/src/index.js",
  "types": "lib/src/index.d.ts",
  "files": [
    "lib",
    "!lib/tests",
    "dist"
  ],
  "exports": {
    ".": "./lib/src/index.js",
    "./umd": {
      "import": "./dist/index.umd.js",
      "require": "./dist/index.umd.js",
      "types": "./lib/src/index.d.ts"
    },
    "./umd/worker/db": {
      "import": "./dist/worker/WASQLiteDB.umd.js",
      "require": "./dist/worker/WASQLiteDB.umd.js",
      "types": "./lib/src/index.d.ts"
    },
    "./umd/worker/sync": {
      "import": "./dist/worker/SharedSyncImplementation.umd.js",
      "require": "./dist/worker/SharedSyncImplementation.umd.js",
      "types": "./lib/src/index.d.ts"
    }
  },
  "repository": "https://github.com/powersync-ja/powersync-js",
  "bugs": {
    "url": "https://github.com/powersync-ja/powersync-js/issues"
  },
  "publishConfig": {
    "registry": "https://registry.npmjs.org/",
    "access": "public"
  },
  "homepage": "https://docs.powersync.com",
  "scripts": {
    "build:tsc": "tsc --build",
    "build:webpack-main": "webpack",
    "build:webpack-workers": "webpack --config webpack.workers.config.js",
    "build": "pnpm run build:tsc && pnpm run build:webpack-main && pnpm run build:webpack-workers",
    "build:prod": "pnpm run build:tsc --sourceMap false && pnpm run build:webpack-main && pnpm run build:webpack-workers",
    "clean": "rm -rf lib dist tsconfig.tsbuildinfo",
    "watch": "tsc --build -w",
    "test": "pnpm build && vitest"
  },
  "keywords": [
    "data sync",
    "offline-first",
    "sqlite",
    "real-time data stream",
    "live data"
  ],
  "author": "JOURNEYAPPS",
  "license": "Apache-2.0",
  "peerDependencies": {
<<<<<<< HEAD
    "@journeyapps/wa-sqlite": "0.0.0-dev-20241029085146",
    "@powersync/common": "workspace:^1.20.0"
=======
    "@journeyapps/wa-sqlite": "^0.4.1",
    "@powersync/common": "workspace:^1.20.2"
>>>>>>> ecd201e8
  },
  "dependencies": {
    "@powersync/common": "workspace:*",
    "async-mutex": "^0.4.0",
    "bson": "^6.6.0",
    "comlink": "^4.4.1",
    "js-logger": "^1.6.1"
  },
  "devDependencies": {
<<<<<<< HEAD
    "@journeyapps/wa-sqlite": "0.0.0-dev-20241029085146",
=======
    "@journeyapps/wa-sqlite": "^0.4.1",
>>>>>>> ecd201e8
    "@types/uuid": "^9.0.6",
    "@vitest/browser": "^1.3.1",
    "crypto-browserify": "^3.12.0",
    "p-defer": "^4.0.1",
    "source-map-loader": "^5.0.0",
    "stream-browserify": "^3.0.0",
    "terser-webpack-plugin": "^5.3.9",
    "typescript": "^5.5.3",
    "uuid": "^9.0.1",
    "vite": "^5.1.1",
    "vite-plugin-top-level-await": "^1.4.1",
    "vite-plugin-wasm": "^3.3.0",
    "vitest": "^1.3.1",
    "vm-browserify": "^1.1.2",
    "webdriverio": "^8.32.3",
    "webpack": "^5.90.1",
    "webpack-cli": "^5.1.4",
    "webpack-node-externals": "^3.0.0"
  }
}<|MERGE_RESOLUTION|>--- conflicted
+++ resolved
@@ -56,13 +56,8 @@
   "author": "JOURNEYAPPS",
   "license": "Apache-2.0",
   "peerDependencies": {
-<<<<<<< HEAD
     "@journeyapps/wa-sqlite": "0.0.0-dev-20241029085146",
-    "@powersync/common": "workspace:^1.20.0"
-=======
-    "@journeyapps/wa-sqlite": "^0.4.1",
     "@powersync/common": "workspace:^1.20.2"
->>>>>>> ecd201e8
   },
   "dependencies": {
     "@powersync/common": "workspace:*",
@@ -72,11 +67,7 @@
     "js-logger": "^1.6.1"
   },
   "devDependencies": {
-<<<<<<< HEAD
     "@journeyapps/wa-sqlite": "0.0.0-dev-20241029085146",
-=======
-    "@journeyapps/wa-sqlite": "^0.4.1",
->>>>>>> ecd201e8
     "@types/uuid": "^9.0.6",
     "@vitest/browser": "^1.3.1",
     "crypto-browserify": "^3.12.0",
