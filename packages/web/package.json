--- conflicted
+++ resolved
@@ -60,13 +60,8 @@
   "author": "JOURNEYAPPS",
   "license": "Apache-2.0",
   "peerDependencies": {
-<<<<<<< HEAD
-    "@journeyapps/wa-sqlite": "^1.1.1",
-    "@powersync/common": "workspace:^1.22.0"
-=======
     "@journeyapps/wa-sqlite": "^1.2.0",
     "@powersync/common": "workspace:^1.22.2"
->>>>>>> f0b6394c
   },
   "dependencies": {
     "@powersync/common": "workspace:*",
@@ -77,11 +72,7 @@
     "js-logger": "^1.6.1"
   },
   "devDependencies": {
-<<<<<<< HEAD
-    "@journeyapps/wa-sqlite": "^1.1.1",
-=======
     "@journeyapps/wa-sqlite": "^1.2.0",
->>>>>>> f0b6394c
     "@types/uuid": "^9.0.6",
     "@vitest/browser": "^2.1.4",
     "crypto-browserify": "^3.12.0",
