{
  "name": "@powersync/web",
  "version": "1.7.0",
  "description": "A Web SDK for JourneyApps PowerSync",
  "main": "lib/src/index.js",
  "types": "lib/src/index.d.ts",
  "files": [
    "lib",
    "!lib/tests",
    "dist"
  ],
  "exports": {
    ".": "./lib/src/index.js",
    "./umd": {
      "import": "./dist/index.umd.js",
      "require": "./dist/index.umd.js",
      "types": "./lib/src/index.d.ts"
    },
    "./umd/worker/db": {
      "import": "./dist/worker/WASQLiteDB.umd.js",
      "require": "./dist/worker/WASQLiteDB.umd.js",
      "types": "./lib/src/index.d.ts"
    },
    "./umd/worker/sync": {
      "import": "./dist/worker/SharedSyncImplementation.umd.js",
      "require": "./dist/worker/SharedSyncImplementation.umd.js",
      "types": "./lib/src/index.d.ts"
    }
  },
  "repository": "https://github.com/powersync-ja/powersync-js",
  "bugs": {
    "url": "https://github.com/powersync-ja/powersync-js/issues"
  },
  "publishConfig": {
    "registry": "https://registry.npmjs.org/",
    "access": "public"
  },
  "homepage": "https://docs.powersync.com",
  "scripts": {
    "build:tsc": "tsc --build",
    "build:webpack-main": "webpack",
    "build:webpack-workers": "webpack --config webpack.workers.config.js",
    "build": "npm run build:tsc -- \"$@\" && npm run build:webpack-main && npm run build:webpack-workers",
    "clean": "rm -rf lib tsconfig.tsbuildinfo",
    "watch": "tsc --build -w",
    "test": "pnpm build && vitest"
  },
  "keywords": [
    "data sync",
    "offline-first",
    "sqlite",
    "real-time data stream",
    "live data"
  ],
  "author": "JOURNEYAPPS",
  "license": "Apache-2.0",
  "peerDependencies": {
    "@journeyapps/wa-sqlite": "^0.3.0",
    "@powersync/common": "workspace:^1.17.0"
  },
  "dependencies": {
    "@powersync/common": "workspace:*",
    "async-mutex": "^0.4.0",
    "bson": "^6.6.0",
    "comlink": "^4.4.1",
    "js-logger": "^1.6.1"
  },
  "devDependencies": {
<<<<<<< HEAD
    "@journeyapps/wa-sqlite": "~0.3.0",
    "@types/lodash": "^4.14.200",
=======
    "@journeyapps/wa-sqlite": "^0.3.0",
    "@rollup/plugin-commonjs": "^25.0.7",
    "@rollup/plugin-inject": "^5.0.5",
    "@rollup/plugin-json": "^6.1.0",
    "@rollup/plugin-node-resolve": "15.2.3",
>>>>>>> 86d66141
    "@types/uuid": "^9.0.6",
    "@vitest/browser": "^1.3.1",
    "crypto-browserify": "^3.12.0",
    "p-defer": "^4.0.1",
    "source-map-loader": "^5.0.0",
    "stream-browserify": "^3.0.0",
    "terser-webpack-plugin": "^5.3.9",
    "typescript": "^5.5.3",
    "uuid": "^9.0.1",
    "vite": "^5.1.1",
    "vite-plugin-top-level-await": "^1.4.1",
    "vite-plugin-wasm": "^3.3.0",
    "vitest": "^1.3.1",
    "vm-browserify": "^1.1.2",
    "webdriverio": "^8.32.3",
    "webpack": "^5.90.1",
    "webpack-cli": "^5.1.4",
    "webpack-node-externals": "^3.0.0"
  }
}<|MERGE_RESOLUTION|>--- conflicted
+++ resolved
@@ -66,16 +66,7 @@
     "js-logger": "^1.6.1"
   },
   "devDependencies": {
-<<<<<<< HEAD
-    "@journeyapps/wa-sqlite": "~0.3.0",
-    "@types/lodash": "^4.14.200",
-=======
     "@journeyapps/wa-sqlite": "^0.3.0",
-    "@rollup/plugin-commonjs": "^25.0.7",
-    "@rollup/plugin-inject": "^5.0.5",
-    "@rollup/plugin-json": "^6.1.0",
-    "@rollup/plugin-node-resolve": "15.2.3",
->>>>>>> 86d66141
     "@types/uuid": "^9.0.6",
     "@vitest/browser": "^1.3.1",
     "crypto-browserify": "^3.12.0",
