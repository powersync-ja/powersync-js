--- conflicted
+++ resolved
@@ -61,11 +61,7 @@
   "author": "JOURNEYAPPS",
   "license": "Apache-2.0",
   "peerDependencies": {
-<<<<<<< HEAD
-    "@journeyapps/wa-sqlite": "^1.3.4",
-=======
     "@journeyapps/wa-sqlite": "^1.4.0",
->>>>>>> 299c6dcb
     "@powersync/common": "workspace:^1.43.1"
   },
   "dependencies": {
