--- conflicted
+++ resolved
@@ -56,13 +56,8 @@
   "author": "JOURNEYAPPS",
   "license": "Apache-2.0",
   "peerDependencies": {
-<<<<<<< HEAD
     "@journeyapps/wa-sqlite": "0.0.0-dev-20241118114831",
-    "@powersync/common": "workspace:^1.20.2"
-=======
-    "@journeyapps/wa-sqlite": "^0.4.2",
     "@powersync/common": "workspace:^1.21.0"
->>>>>>> d72ac11b
   },
   "dependencies": {
     "@powersync/common": "workspace:*",
@@ -72,11 +67,7 @@
     "js-logger": "^1.6.1"
   },
   "devDependencies": {
-<<<<<<< HEAD
     "@journeyapps/wa-sqlite": "0.0.0-dev-20241118114831",
-=======
-    "@journeyapps/wa-sqlite": "^0.4.2",
->>>>>>> d72ac11b
     "@types/uuid": "^9.0.6",
     "@vitest/browser": "^2.1.4",
     "crypto-browserify": "^3.12.0",
