{
  "name": "@powersync/kysely-driver",
  "version": "0.4.2",
  "description": "Kysely driver for PowerSync",
  "main": "lib/src/index.js",
  "types": "lib/src/index.d.ts",
  "author": "JOURNEYAPPS",
  "license": "Apache-2.0",
  "files": [
    "lib"
  ],
  "repository": "https://github.com/powersync-ja/powersync-js",
  "bugs": {
    "url": "https://github.com/powersync-ja/powersync-js/issues"
  },
  "publishConfig": {
    "registry": "https://registry.npmjs.org/",
    "access": "public"
  },
  "homepage": "https://docs.powersync.com",
  "scripts": {
    "build": "tsc --build",
    "build:prod": "tsc --build --sourceMap false",
    "clean": "rm -rf lib tsconfig.tsbuildinfo",
    "watch": "tsc --build -w",
    "test": "pnpm build && vitest"
  },
  "peerDependencies": {
    "@powersync/common": "workspace:^1.20.0"
  },
  "dependencies": {
    "kysely": "^0.27.2"
  },
  "devDependencies": {
    "@powersync/web": "workspace:*",
<<<<<<< HEAD
    "@journeyapps/wa-sqlite": "0.0.0-dev-20240905151914",
=======
    "@journeyapps/wa-sqlite": "^0.4.0",
>>>>>>> 79d42113
    "@types/node": "^20.11.17",
    "@vitest/browser": "^1.3.1",
    "ts-loader": "^9.5.1",
    "ts-node": "^10.9.2",
    "typescript": "^5.5.3",
    "vite": "^5.1.1",
    "vite-plugin-top-level-await": "^1.4.1",
    "vite-plugin-wasm": "^3.3.0",
    "vitest": "^1.3.0",
    "webdriverio": "^8.32.3"
  }
}<|MERGE_RESOLUTION|>--- conflicted
+++ resolved
@@ -33,11 +33,7 @@
   },
   "devDependencies": {
     "@powersync/web": "workspace:*",
-<<<<<<< HEAD
     "@journeyapps/wa-sqlite": "0.0.0-dev-20240905151914",
-=======
-    "@journeyapps/wa-sqlite": "^0.4.0",
->>>>>>> 79d42113
     "@types/node": "^20.11.17",
     "@vitest/browser": "^1.3.1",
     "ts-loader": "^9.5.1",
