--- conflicted
+++ resolved
@@ -33,15 +33,9 @@
   },
   "devDependencies": {
     "@powersync/web": "workspace:*",
-<<<<<<< HEAD
     "@journeyapps/wa-sqlite": "0.0.0-dev-20241029085146",
-    "@types/node": "^20.11.17",
-    "@vitest/browser": "^1.3.1",
-=======
-    "@journeyapps/wa-sqlite": "^0.4.1",
     "@types/node": "^20.17.6",
     "@vitest/browser": "^2.1.4",
->>>>>>> ecd201e8
     "ts-loader": "^9.5.1",
     "ts-node": "^10.9.2",
     "typescript": "^5.6.3",
