--- conflicted
+++ resolved
@@ -11,47 +11,29 @@
 };
 
 export class BaseObserver<T extends BaseListener = BaseListener> implements BaseObserverInterface<T> {
-<<<<<<< HEAD
-  protected listeners: Map<string, Partial<T>>;
-
-  constructor() {
-    this.listeners = new Map();
-  }
-=======
   protected listeners = new Set<Partial<T>>();
 
   constructor() {}
->>>>>>> 8f3461d1
 
   /**
    * Register a listener for updates to the PowerSync client.
    */
   registerListener(listener: Partial<T>): () => void {
-<<<<<<< HEAD
-    const id = v4();
-    this.listeners.set(id, listener);
-    return () => {
-      this.listeners.delete(id);
-=======
     this.listeners.add(listener);
     return () => {
       this.listeners.delete(listener);
->>>>>>> 8f3461d1
     };
   }
 
   iterateListeners(cb: (listener: Partial<T>) => any) {
-<<<<<<< HEAD
-    this.listeners.forEach((l) => cb(l));
+    for (const listener of this.listeners) {
+      cb(listener);
+    }
   }
 
   async iterateAsyncListeners(cb: (listener: Partial<T>) => Promise<any>) {
     for (let i of Array.from(this.listeners.values())) {
       await cb(i);
-=======
-    for (const listener of this.listeners) {
-      cb(listener);
->>>>>>> 8f3461d1
     }
   }
 }