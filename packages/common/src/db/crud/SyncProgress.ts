<<<<<<< HEAD
import { BucketProgress } from '../../client/sync/stream/core-instruction.js';
=======
import type { BucketProgress } from '../../client/sync/stream/core-instruction.js';
>>>>>>> 9fb898d6
import type { SyncStatus } from './SyncStatus.js';

// (bucket, progress) pairs
/** @internal */
export type InternalProgressInformation = Record<string, BucketProgress>;

/**
 * @internal The priority used by the core extension to indicate that a full sync was completed.
 */
export const FULL_SYNC_PRIORITY = 2147483647;

/**
 * Information about a progressing download made by the PowerSync SDK.
 *
 * To obtain these values, use {@link SyncProgress}, available through
 * {@link SyncStatus#downloadProgress}.
 */
export interface ProgressWithOperations {
  /**
   * The total amount of operations to download for the current sync iteration
   * to complete.
   */
  totalOperations: number;
  /**
   * The amount of operations that have already been downloaded.
   */
  downloadedOperations: number;

  /**
   * Relative progress, as {@link downloadedOperations} of {@link totalOperations}.
   *
   * This will be a number between `0.0` and `1.0` (inclusive).
   *
   * When this number reaches `1.0`, all changes have been received from the sync service.
   * Actually applying these changes happens before the `downloadProgress` field is cleared from
   * {@link SyncStatus}, so progress can stay at `1.0` for a short while before completing.
   */
  downloadedFraction: number;
}

/**
 * Provides realtime progress on how PowerSync is downloading rows.
 *
 * The progress until the next complete sync is available through the fields on {@link ProgressWithOperations},
 * which this class implements.
 * Additionally, the {@link SyncProgress.untilPriority} method can be used to otbain progress towards
 * a specific priority (instead of the progress for the entire download).
 *
 * The reported progress always reflects the status towards the end of a sync iteration (after
 * which a consistent snapshot of all buckets is available locally).
 *
 * In rare cases (in particular, when a [compacting](https://docs.powersync.com/usage/lifecycle-maintenance/compacting-buckets)
 * operation takes place between syncs), it's possible for the returned numbers to be slightly
 * inaccurate. For this reason, {@link SyncProgress} should be seen as an approximation of progress.
 * The information returned is good enough to build progress bars, but not exact enough to track
 * individual download counts.
 *
 * Also note that data is downloaded in bulk, which means that individual counters are unlikely
 * to be updated one-by-one.
 */
export class SyncProgress implements ProgressWithOperations {
  totalOperations: number;
  downloadedOperations: number;
  downloadedFraction: number;

  constructor(protected internal: InternalProgressInformation) {
    const untilCompletion = this.untilPriority(FULL_SYNC_PRIORITY);

    this.totalOperations = untilCompletion.totalOperations;
    this.downloadedOperations = untilCompletion.downloadedOperations;
    this.downloadedFraction = untilCompletion.downloadedFraction;
  }

  /**
   * Returns download progress towards all data up until the specified priority being received.
   *
   * The returned {@link ProgressWithOperations} tracks the target amount of operations that need
   * to be downloaded in total and how many of them have already been received.
   */
  untilPriority(priority: number): ProgressWithOperations {
    let total = 0;
    let downloaded = 0;

    for (const progress of Object.values(this.internal)) {
      // Include higher-priority buckets, which are represented by lower numbers.
      if (progress.priority <= priority) {
        downloaded += progress.since_last;
        total += progress.target_count - progress.at_last;
      }
    }

    let progress = total == 0 ? 0.0 : downloaded / total;
    return {
      totalOperations: total,
      downloadedOperations: downloaded,
      downloadedFraction: progress
    };
  }
}<|MERGE_RESOLUTION|>--- conflicted
+++ resolved
@@ -1,8 +1,4 @@
-<<<<<<< HEAD
-import { BucketProgress } from '../../client/sync/stream/core-instruction.js';
-=======
 import type { BucketProgress } from '../../client/sync/stream/core-instruction.js';
->>>>>>> 9fb898d6
 import type { SyncStatus } from './SyncStatus.js';
 
 // (bucket, progress) pairs
