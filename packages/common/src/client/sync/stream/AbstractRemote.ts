--- conflicted
+++ resolved
@@ -312,33 +312,17 @@
     // automatically as a header.
     const userAgent = this.getUserAgent();
 
-<<<<<<< HEAD
-    let r: (value: Error | null) => void;
-    let socketError: Promise<Error | null> = new Promise((resolve) => {
-      r = resolve;
-    });
-=======
     let socketCreationError: Error | undefined;
->>>>>>> 0565a0a9
 
     const connector = new RSocketConnector({
       transport: new WebsocketClientTransport({
         url: this.options.socketUrlTransformer(request.url),
         wsCreator: (url) => {
           const s = this.createSocket(url);
-<<<<<<< HEAD
-          s.addEventListener('error', (e) => {
-            // This is a workaround for the fact that the socket error event
-            // does not provide the error message
-            r(new Error(`WebSocket error: ${JSON.stringify(e)}`));
-          });
-          s.addEventListener('open', () => r(null));
-=======
           s.addEventListener('error', (e: Event) => {
             socketCreationError = new Error('Failed to create connection to websocket: ', (e.target as any).url ?? '');
             this.logger.warn('Socket error', e);
           });
->>>>>>> 0565a0a9
           return s;
         }
       }),
@@ -367,12 +351,7 @@
        * On React native the connection exception can be `undefined` this causes issues
        * with detecting the exception inside async-mutex
        */
-<<<<<<< HEAD
-      const e = await socketError;
-      throw new Error(`Could not connect to PowerSync instance: ${JSON.stringify(ex)} ${e?.message}`);
-=======
       throw new Error(`Could not connect to PowerSync instance: ${JSON.stringify(ex ?? socketCreationError)}`);
->>>>>>> 0565a0a9
     }
 
     const stream = new DataStream({
