--- conflicted
+++ resolved
@@ -1109,13 +1109,8 @@
    * @param options Options for configuring watch behavior
    * @returns A dispose function to stop watching for changes
    */
-<<<<<<< HEAD
   onChangeWithCallback(handler?: WatchOnChangeHandler, options?: SQLOnChangeOptions): () => void {
-    const { onChange, onError = (e: Error) => this.options.logger?.error(e) } = handler ?? {};
-=======
-  onChangeWithCallback(handler?: WatchOnChangeHandler, options?: SQLWatchOptions): () => void {
     const { onChange, onError = (e: Error) => this.logger.error(e) } = handler ?? {};
->>>>>>> 97da283e
     if (!onChange) {
       throw new Error('onChange is required');
     }
