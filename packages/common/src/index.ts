--- conflicted
+++ resolved
@@ -30,10 +30,7 @@
 export * from './utils/AbortOperation';
 export * from './utils/BaseObserver';
 export * from './utils/strings';
-<<<<<<< HEAD
 export * from './utils/DataStream';
-=======
 export * from './utils/parseQuery';
 
-export * from './types/types';
->>>>>>> 434c8a1d
+export * from './types/types';