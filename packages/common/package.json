--- conflicted
+++ resolved
@@ -34,14 +34,9 @@
     "cross-fetch": "^4.0.0",
     "event-iterator": "^2.0.0",
     "js-logger": "^1.6.1",
-<<<<<<< HEAD
     "lodash": "^4.17.21",
     "rsocket-core": "1.0.0-alpha.3",
-    "rsocket-websocket-client": "1.0.0-alpha.3",
-    "uuid": "^9.0.1"
-=======
-    "lodash": "^4.17.21"
->>>>>>> 8f3461d1
+    "rsocket-websocket-client": "1.0.0-alpha.3"
   },
   "devDependencies": {
     "@types/lodash": "^4.14.197",
