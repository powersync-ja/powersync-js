import throttle from 'lodash/throttle';

import Logger, { ILogger } from 'js-logger';

import {
  BucketRequest,
  StreamingSyncLine,
  StreamingSyncRequest,
  isStreamingKeepalive,
  isStreamingSyncCheckpoint,
  isStreamingSyncCheckpointComplete,
  isStreamingSyncCheckpointDiff,
  isStreamingSyncData
} from './streaming-sync-types';
import { AbstractRemote, SyncStreamOptions } from './AbstractRemote';
import { BucketChecksum, BucketStorageAdapter, Checkpoint } from '../bucket/BucketStorageAdapter';
import { SyncStatus, SyncStatusOptions } from '../../../db/crud/SyncStatus';
import { SyncDataBucket } from '../bucket/SyncDataBucket';
import { BaseObserver, BaseListener, Disposable } from '../../../utils/BaseObserver';
import { AbortOperation } from '../../../utils/AbortOperation';

export enum LockType {
  CRUD = 'crud',
  SYNC = 'sync'
}
/**
 * Abstract Lock to be implemented by various JS environments
 */
export interface LockOptions<T> {
  callback: () => Promise<T>;
  type: LockType;
  signal?: AbortSignal;
}

export enum SyncStreamConnectionMethod {
  HTTP = 'http',
  WEB_SOCKET = 'web-socket'
}

export interface AbstractStreamingSyncImplementationOptions {
  adapter: BucketStorageAdapter;
  uploadCrud: () => Promise<void>;
  crudUploadThrottleMs?: number;
  /**
   * An identifier for which PowerSync DB this sync implementation is
   * linked to. Most commonly DB name, but not restricted to DB name.
   */
  identifier?: string;
  logger?: ILogger;
  remote: AbstractRemote;
  retryDelayMs?: number;
  connectionMethod?: SyncStreamConnectionMethod;
}

export interface StreamingSyncImplementationListener extends BaseListener {
  /**
   * Triggered whenever a status update has been attempted to be made or
   * refreshed.
   */
  statusUpdated?: ((statusUpdate: SyncStatusOptions) => void) | undefined;
  /**
   * Triggers whenever the status' members have changed in value
   */
  statusChanged?: ((status: SyncStatus) => void) | undefined;
}

export interface StreamingSyncImplementation extends BaseObserver<StreamingSyncImplementationListener>, Disposable {
  /**
   * Connects to the sync service
   */
  connect(): Promise<void>;
  /**
   * Disconnects from the sync services.
   * @throws if not connected or if abort is not controlled internally
   */
  disconnect(): Promise<void>;
  getWriteCheckpoint: () => Promise<string>;
  hasCompletedSync: () => Promise<boolean>;
  isConnected: boolean;
  lastSyncedAt?: Date;
  syncStatus: SyncStatus;
  triggerCrudUpload: () => void;
  waitForReady(): Promise<void>;
  waitForStatus(status: SyncStatusOptions): Promise<void>;
}

export const DEFAULT_CRUD_UPLOAD_THROTTLE_MS = 1000;

export const DEFAULT_STREAMING_SYNC_OPTIONS = {
  retryDelayMs: 5000,
  logger: Logger.get('PowerSyncStream'),
  crudUploadThrottleMs: DEFAULT_CRUD_UPLOAD_THROTTLE_MS,
  connectionMethod: SyncStreamConnectionMethod.HTTP
};

export abstract class AbstractStreamingSyncImplementation
  extends BaseObserver<StreamingSyncImplementationListener>
  implements StreamingSyncImplementation
{
  protected _lastSyncedAt: Date | null;
  protected options: AbstractStreamingSyncImplementationOptions;
  protected abortController: AbortController | null;
  protected crudUpdateListener?: () => void;
  protected streamingSyncPromise?: Promise<void>;

  syncStatus: SyncStatus;
  triggerCrudUpload: () => void;

  constructor(options: AbstractStreamingSyncImplementationOptions) {
    super();
    this.options = { ...DEFAULT_STREAMING_SYNC_OPTIONS, ...options };

    this.syncStatus = new SyncStatus({
      connected: false,
      lastSyncedAt: undefined,
      dataFlow: {
        uploading: false,
        downloading: false
      }
    });
    this.abortController = null;

    this.triggerCrudUpload = throttle(
      () => {
        if (!this.syncStatus.connected || this.syncStatus.dataFlowStatus.uploading) {
          return;
        }
        this._uploadAllCrud();
      },
      this.options.crudUploadThrottleMs,
      { trailing: true }
    );
  }

  async waitForReady() {}

  waitForStatus(status: SyncStatusOptions): Promise<void> {
    return new Promise((resolve) => {
      const l = this.registerListener({
        statusChanged: (updatedStatus) => {
          /**
           * Match only the partial status options provided in the
           * matching status
           */
          const matchPartialObject = (compA: object, compB: object) => {
            return Object.entries(compA).every(([key, value]) => {
              const comparisonBValue = compB[key];
              if (typeof value == 'object' && typeof comparisonBValue == 'object') {
                return matchPartialObject(value, comparisonBValue);
              }
              return value == comparisonBValue;
            });
          };

          if (matchPartialObject(status, updatedStatus.toJSON())) {
            resolve();
            l?.();
          }
        }
      });
    });
  }

  get lastSyncedAt() {
    const lastSynced = this.syncStatus.lastSyncedAt;
    return lastSynced && new Date(lastSynced);
  }

  get isConnected() {
    return this.syncStatus.connected;
  }

  protected get logger() {
    return this.options.logger!;
  }

  async dispose() {
    this.crudUpdateListener?.();
    this.crudUpdateListener = undefined;
  }

  abstract obtainLock<T>(lockOptions: LockOptions<T>): Promise<T>;

  async hasCompletedSync() {
    return this.options.adapter.hasCompletedSync();
  }

  async getWriteCheckpoint(): Promise<string> {
    const response = await this.options.remote.get('/write-checkpoint2.json');
    return response['data']['write_checkpoint'] as string;
  }

  protected async _uploadAllCrud(): Promise<void> {
    return this.obtainLock({
      type: LockType.CRUD,
      callback: async () => {
        this.updateSyncStatus({
          dataFlow: {
            uploading: true
          }
        });
        while (true) {
          try {
            const done = await this.uploadCrudBatch();
            if (done) {
              break;
            }
          } catch (ex) {
            this.updateSyncStatus({
              connected: false,
              dataFlow: {
                uploading: false
              }
            });
            await this.delayRetry();
            break;
          } finally {
            this.updateSyncStatus({
              dataFlow: {
                uploading: false
              }
            });
          }
        }
      }
    });
  }

  protected async uploadCrudBatch(): Promise<boolean> {
    const hasCrud = await this.options.adapter.hasCrud();
    if (hasCrud) {
      await this.options.uploadCrud();
      return false;
    } else {
      await this.options.adapter.updateLocalTarget(() => this.getWriteCheckpoint());
      return true;
    }
  }

  async connect() {
    if (this.abortController) {
      await this.disconnect();
    }

    this.abortController = new AbortController();
    this.streamingSyncPromise = this.streamingSync(this.abortController.signal);

    // Return a promise that resolves when the connection status is updated
    return new Promise<void>((resolve) => {
      const l = this.registerListener({
        statusUpdated: (update) => {
          // This is triggered as soon as a connection is read from
          if (typeof update.connected == 'undefined') {
            // only concern with connection updates
            return;
          }

          if (update.connected == false) {
            /**
             * This function does not reject if initial connect attempt failed
             */
            this.logger.warn('Initial connect attempt did not successfully connect to server');
          }

          resolve();
          l();
        }
      });
    });
  }

  async disconnect(): Promise<void> {
    if (!this.abortController) {
      return;
    }

    // This might be called multiple times
    if (!this.abortController.signal.aborted) {
      this.abortController.abort(new AbortOperation('Disconnect has been requested'));
    }

    // Await any pending operations before completing the disconnect operation
    try {
      await this.streamingSyncPromise;
    } catch (ex) {
      // The operation might have failed, all we care about is if it has completed
      this.logger.warn(ex);
    }
    this.streamingSyncPromise = undefined;

    this.abortController = null;
    this.updateSyncStatus({ connected: false });
  }

  /**
   * @deprecated use [connect instead]
   */
  async streamingSync(signal?: AbortSignal): Promise<void> {
    if (!signal) {
      this.abortController = new AbortController();
      signal = this.abortController.signal;
    }

    /**
     * Listen for CRUD updates and trigger upstream uploads
     */
    this.crudUpdateListener = this.options.adapter.registerListener({
      crudUpdate: () => this.triggerCrudUpload()
    });

    /**
     * Create a new abort controller which aborts items downstream.
     * This is needed to close any previous connections on exception.
     */
    let nestedAbortController = new AbortController();

    signal.addEventListener('abort', () => {
      /**
       * A request for disconnect was received upstream. Relay the request
       * to the nested abort controller.
       */
      nestedAbortController.abort(signal?.reason ?? new AbortOperation('Received command to disconnect from upstream'));
      this.crudUpdateListener?.();
      this.crudUpdateListener = undefined;
      this.updateSyncStatus({
        connected: false,
        dataFlow: {
          downloading: false
        }
      });
    });

    /**
     * This loops runs until [retry] is false or the abort signal is set to aborted.
     * Aborting the nestedAbortController will:
     *  - Abort any pending fetch requests
     *  - Close any sync stream ReadableStreams (which will also close any established network requests)
     */
    while (true) {
      try {
        if (signal?.aborted) {
          break;
        }
        const { retry } = await this.streamingSyncIteration(nestedAbortController.signal);
        if (!retry) {
          /**
           * A sync error ocurred that we cannot recover from here.
           * This loop must terminate.
           * The nestedAbortController will close any open network requests and streams below.
           */
          break;
        }
        // Continue immediately
      } catch (ex) {
        /**
         * Either:
         *  - A network request failed with a failed connection or not OKAY response code.
         *  - There was a sync processing error.
         * This loop will retry.
         * The nested abort controller will cleanup any open network requests and streams.
         * The WebRemote should only abort pending fetch requests or close active Readable streams.
         */
        if (ex instanceof AbortOperation) {
          this.logger.warn(ex);
        } else {
          this.logger.error(ex);
        }
        await this.delayRetry();
      } finally {
        if (!signal.aborted) {
          nestedAbortController.abort(new AbortOperation('Closing sync stream network requests before retry.'));
          nestedAbortController = new AbortController();
        }

        this.updateSyncStatus({
          connected: false
        });
<<<<<<< HEAD
        // On error, a little before retrying
        await this.delayRetry();
      } finally {
        // Abort any open network requests. Create a new nested controller for retry.
        nestedAbortController.abort();
        nestedAbortController = new AbortController();
=======

        // On error, wait a little before retrying
>>>>>>> 1552fe1b
      }
    }

    // Mark as disconnected if here
    this.updateSyncStatus({ connected: false });
  }

  protected async streamingSyncIteration(signal: AbortSignal, progress?: () => void): Promise<{ retry?: boolean }> {
    return await this.obtainLock({
      type: LockType.SYNC,
      signal,
      callback: async () => {
        this.logger.debug('Streaming sync iteration started');
        this.options.adapter.startSession();
        const bucketEntries = await this.options.adapter.getBucketStates();
        const initialBuckets = new Map<string, string>();

        bucketEntries.forEach((entry) => {
          initialBuckets.set(entry.bucket, entry.op_id);
        });

        const req: BucketRequest[] = Array.from(initialBuckets.entries()).map(([bucket, after]) => ({
          name: bucket,
          after: after
        }));

        // These are compared by reference
        let targetCheckpoint: Checkpoint | null = null;
        let validatedCheckpoint: Checkpoint | null = null;
        let appliedCheckpoint: Checkpoint | null = null;

        let bucketSet = new Set<string>(initialBuckets.keys());

        this.logger.debug('Requesting stream from server');

        const options: SyncStreamOptions = {
          path: '/sync/stream',
          abortSignal: signal,
          data: {
            buckets: req,
            include_checksum: true,
<<<<<<< HEAD
            raw_data: true,
            // Always use binary data for web sockets
            binary_data: true
          }
        };

        const stream =
          this.options.connectionMethod == SyncStreamConnectionMethod.HTTP
            ? await this.options.remote.postStream(options)
            : await this.options.remote.socketStream(options);

        this.logger.debug('Stream established. Processing events');

        while (!stream.closed) {
          const line = await stream.read();
          // A connection is active and messages are being received
          if (!this.syncStatus.connected) {
            // There is a connection now
            Promise.resolve().then(() => this.triggerCrudUpload());
            this.updateSyncStatus({
              connected: true
            });
          }

=======
            raw_data: true
          },
          signal
        )) {
>>>>>>> 1552fe1b
          if (isStreamingSyncCheckpoint(line)) {
            targetCheckpoint = line.checkpoint;
            const bucketsToDelete = new Set<string>(bucketSet);
            const newBuckets = new Set<string>();
            for (const checksum of line.checkpoint.buckets) {
              newBuckets.add(checksum.bucket);
              bucketsToDelete.delete(checksum.bucket);
            }
            if (bucketsToDelete.size > 0) {
              this.logger.debug('Removing buckets', [...bucketsToDelete]);
            }
            bucketSet = newBuckets;
            await this.options.adapter.removeBuckets([...bucketsToDelete]);
            await this.options.adapter.setTargetCheckpoint(targetCheckpoint);
          } else if (isStreamingSyncCheckpointComplete(line)) {
            this.logger.debug('Checkpoint complete', targetCheckpoint);
            const result = await this.options.adapter.syncLocalDatabase(targetCheckpoint!);
            if (!result.checkpointValid) {
              // This means checksums failed. Start again with a new checkpoint.
              // TODO: better back-off
              await new Promise((resolve) => setTimeout(resolve, 50));
              return { retry: true };
            } else if (!result.ready) {
              // Checksums valid, but need more data for a consistent checkpoint.
              // Continue waiting.
              // landing here the whole time
            } else {
              appliedCheckpoint = targetCheckpoint;
              this.logger.debug('validated checkpoint', appliedCheckpoint);
              this.updateSyncStatus({
                connected: true,
                lastSyncedAt: new Date(),
                dataFlow: {
                  downloading: false
                }
              });
            }

            validatedCheckpoint = targetCheckpoint;
          } else if (isStreamingSyncCheckpointDiff(line)) {
            // TODO: It may be faster to just keep track of the diff, instead of the entire checkpoint
            if (targetCheckpoint == null) {
              throw new Error('Checkpoint diff without previous checkpoint');
            }
            const diff = line.checkpoint_diff;
            const newBuckets = new Map<string, BucketChecksum>();
            for (const checksum of targetCheckpoint.buckets) {
              newBuckets.set(checksum.bucket, checksum);
            }
            for (const checksum of diff.updated_buckets) {
              newBuckets.set(checksum.bucket, checksum);
            }
            for (const bucket of diff.removed_buckets) {
              newBuckets.delete(bucket);
            }

            const newCheckpoint: Checkpoint = {
              last_op_id: diff.last_op_id,
              buckets: [...newBuckets.values()],
              write_checkpoint: diff.write_checkpoint
            };
            targetCheckpoint = newCheckpoint;

            bucketSet = new Set<string>(newBuckets.keys());

            const bucketsToDelete = diff.removed_buckets;
            if (bucketsToDelete.length > 0) {
              this.logger.debug('Remove buckets', bucketsToDelete);
            }
            await this.options.adapter.removeBuckets(bucketsToDelete);
            await this.options.adapter.setTargetCheckpoint(targetCheckpoint);
          } else if (isStreamingSyncData(line)) {
            const { data } = line;
            this.updateSyncStatus({
              dataFlow: {
                downloading: true
              }
            });
            await this.options.adapter.saveSyncData({ buckets: [SyncDataBucket.fromRow(data)] });
          } else if (isStreamingKeepalive(line)) {
            const remaining_seconds = line.token_expires_in;
            if (remaining_seconds == 0) {
              // Connection would be closed automatically right after this
              this.logger.debug('Token expiring; reconnect');
              return { retry: true };
            }
            this.triggerCrudUpload();
          } else {
            this.logger.debug('Sync complete');

            if (targetCheckpoint === appliedCheckpoint) {
              this.updateSyncStatus({
                connected: true,
                lastSyncedAt: new Date()
              });
            } else if (validatedCheckpoint === targetCheckpoint) {
              const result = await this.options.adapter.syncLocalDatabase(targetCheckpoint!);
              if (!result.checkpointValid) {
                // This means checksums failed. Start again with a new checkpoint.
                // TODO: better back-off
                await new Promise((resolve) => setTimeout(resolve, 50));
                return { retry: false };
              } else if (!result.ready) {
                // Checksums valid, but need more data for a consistent checkpoint.
                // Continue waiting.
              } else {
                appliedCheckpoint = targetCheckpoint;
                this.updateSyncStatus({
                  connected: true,
                  lastSyncedAt: new Date(),
                  dataFlow: {
                    downloading: false
                  }
                });
              }
            }
          }
          progress?.();
        }
        this.logger.debug('Stream input empty');
        // Connection closed. Likely due to auth issue.
        return { retry: true };
      }
    });
  }

<<<<<<< HEAD
=======
  protected async *streamingSyncRequest(
    req: StreamingSyncRequest,
    signal?: AbortSignal
  ): AsyncGenerator<StreamingSyncLine> {
    const body = await this.options.remote.postStreaming('/sync/stream', req, {}, signal);

    // A connection is active
    // There is a connection now
    Promise.resolve().then(() => this.triggerCrudUpload());
    this.updateSyncStatus({
      connected: true
    });

    const stream = ndjsonStream(body);
    const reader = stream.getReader();

    try {
      while (true) {
        // Read from the stream
        const { done, value } = await reader.read();
        // Exit if we're done
        if (done) return;
        // Else yield the chunk
        yield value;
      }
    } finally {
      reader.releaseLock();
    }
  }

>>>>>>> 1552fe1b
  protected updateSyncStatus(options: SyncStatusOptions) {
    const updatedStatus = new SyncStatus({
      connected: options.connected ?? this.syncStatus.connected,
      lastSyncedAt: options.lastSyncedAt ?? this.syncStatus.lastSyncedAt,
      dataFlow: {
        ...this.syncStatus.dataFlowStatus,
        ...options.dataFlow
      }
    });

    if (!this.syncStatus.isEqual(updatedStatus)) {
      this.syncStatus = updatedStatus;
      // Only trigger this is there was a change
      this.iterateListeners((cb) => cb.statusChanged?.(updatedStatus));
    }

    // trigger this for all updates
    this.iterateListeners((cb) => cb.statusUpdated?.(options));
  }

  private async delayRetry() {
    return new Promise((resolve) => setTimeout(resolve, this.options.retryDelayMs));
  }
}<|MERGE_RESOLUTION|>--- conflicted
+++ resolved
@@ -4,8 +4,6 @@
 
 import {
   BucketRequest,
-  StreamingSyncLine,
-  StreamingSyncRequest,
   isStreamingKeepalive,
   isStreamingSyncCheckpoint,
   isStreamingSyncCheckpointComplete,
@@ -375,17 +373,8 @@
         this.updateSyncStatus({
           connected: false
         });
-<<<<<<< HEAD
-        // On error, a little before retrying
-        await this.delayRetry();
-      } finally {
-        // Abort any open network requests. Create a new nested controller for retry.
-        nestedAbortController.abort();
-        nestedAbortController = new AbortController();
-=======
 
         // On error, wait a little before retrying
->>>>>>> 1552fe1b
       }
     }
 
@@ -427,7 +416,6 @@
           data: {
             buckets: req,
             include_checksum: true,
-<<<<<<< HEAD
             raw_data: true,
             // Always use binary data for web sockets
             binary_data: true
@@ -452,12 +440,6 @@
             });
           }
 
-=======
-            raw_data: true
-          },
-          signal
-        )) {
->>>>>>> 1552fe1b
           if (isStreamingSyncCheckpoint(line)) {
             targetCheckpoint = line.checkpoint;
             const bucketsToDelete = new Set<string>(bucketSet);
@@ -584,39 +566,6 @@
     });
   }
 
-<<<<<<< HEAD
-=======
-  protected async *streamingSyncRequest(
-    req: StreamingSyncRequest,
-    signal?: AbortSignal
-  ): AsyncGenerator<StreamingSyncLine> {
-    const body = await this.options.remote.postStreaming('/sync/stream', req, {}, signal);
-
-    // A connection is active
-    // There is a connection now
-    Promise.resolve().then(() => this.triggerCrudUpload());
-    this.updateSyncStatus({
-      connected: true
-    });
-
-    const stream = ndjsonStream(body);
-    const reader = stream.getReader();
-
-    try {
-      while (true) {
-        // Read from the stream
-        const { done, value } = await reader.read();
-        // Exit if we're done
-        if (done) return;
-        // Else yield the chunk
-        yield value;
-      }
-    } finally {
-      reader.releaseLock();
-    }
-  }
-
->>>>>>> 1552fe1b
   protected updateSyncStatus(options: SyncStatusOptions) {
     const updatedStatus = new SyncStatus({
       connected: options.connected ?? this.syncStatus.connected,
