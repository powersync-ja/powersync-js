import _ from 'lodash';
import { Mutex } from 'async-mutex';
import Logger, { ILogger } from 'js-logger';
import { DBAdapter, QueryResult, Transaction, isBatchedUpdateNotification } from '../db/DBAdapter';
import { Schema } from '../db/schema/Schema';
import { SyncStatus } from '../db/crud/SyncStatus';
import { UploadQueueStats } from '../db/crud/UploadQueueStatus';
import { PowerSyncBackendConnector } from './connection/PowerSyncBackendConnector';
import {
  AbstractStreamingSyncImplementation,
  DEFAULT_CRUD_UPLOAD_THROTTLE_MS,
  StreamingSyncImplementationListener
} from './sync/stream/AbstractStreamingSyncImplementation';
import { CrudBatch } from './sync/bucket/CrudBatch';
import { CrudTransaction } from './sync/bucket/CrudTransaction';
import { BucketStorageAdapter, PSInternalTable } from './sync/bucket/BucketStorageAdapter';
import { CrudEntry, CrudEntryJSON } from './sync/bucket/CrudEntry';
import { mutexRunExclusive } from '../utils/mutex';
import { BaseObserver } from '../utils/BaseObserver';
import { EventIterator } from 'event-iterator';
import { quoteIdentifier } from '../utils/strings';

export interface DisconnectAndClearOptions {
  /** When set to false, data in local-only tables is preserved. */
  clearLocal?: boolean;
}

export interface PowerSyncDatabaseOptions {
  /** Schema used for the local database. */
  schema: Schema;
  database: DBAdapter;
  /**
   * Delay for retrying sync streaming operations
   * from the PowerSync backend after an error occurs.
   */
  retryDelay?: number;
  /**
   * Backend Connector CRUD operations are throttled
   * to occur at most every `crudUploadThrottleMs`
   * milliseconds.
   */
  crudUploadThrottleMs?: number;
  logger?: ILogger;
}

export interface SQLWatchOptions {
  signal?: AbortSignal;
  tables?: string[];
  /** The minimum interval between queries. */
  throttleMs?: number;
  /**
   * Allows for watching any SQL table
   * by not removing PowerSync table name prefixes
   */
  rawTableNames?: boolean;
}

export interface WatchOnChangeEvent {
  changedTables: string[];
}

export interface PowerSyncDBListener extends StreamingSyncImplementationListener {
  initialized: () => void;
}

const POWERSYNC_TABLE_MATCH = /(^ps_data__|^ps_data_local__)/;

const DEFAULT_DISCONNECT_CLEAR_OPTIONS: DisconnectAndClearOptions = {
  clearLocal: true
};

export const DEFAULT_WATCH_THROTTLE_MS = 30;

export const DEFAULT_POWERSYNC_DB_OPTIONS = {
  retryDelay: 5000,
  logger: Logger.get('PowerSyncDatabase'),
  crudUploadThrottleMs: DEFAULT_CRUD_UPLOAD_THROTTLE_MS
};

/**
 * Requesting nested or recursive locks can block the application in some circumstances.
 * This default lock timeout will act as a failsafe to throw an error if a lock cannot
 * be obtained.
 */
export const DEFAULT_LOCK_TIMEOUT_MS = 120_000; // 2 mins

export abstract class AbstractPowerSyncDatabase extends BaseObserver<PowerSyncDBListener> {
  /**
   * Transactions should be queued in the DBAdapter, but we also want to prevent
   * calls to `.execute` while an async transaction is running.
   */
  protected static transactionMutex: Mutex = new Mutex();

  closed: boolean;
  ready: boolean;

  currentStatus?: SyncStatus;
  syncStreamImplementation?: AbstractStreamingSyncImplementation;
  sdkVersion: string;

  private abortController: AbortController | null;
  protected bucketStorageAdapter: BucketStorageAdapter;
  private syncStatusListenerDisposer?: () => void;
  protected _isReadyPromise: Promise<void>;
  protected _schema: Schema;

  constructor(protected options: PowerSyncDatabaseOptions) {
    super();
    this.bucketStorageAdapter = this.generateBucketStorageAdapter();
    this.closed = true;
    this.currentStatus = null;
    this.options = { ...DEFAULT_POWERSYNC_DB_OPTIONS, ...options };
    this._schema = options.schema;
    this.ready = false;
    this.sdkVersion = '';
    // Start async init
    this._isReadyPromise = this.initialize();
  }

  /**
   * Schema used for the local database.
   */
  get schema() {
    return this._schema;
  }

  /**
   * The underlying database.
   * 
   * For the most part, behavior is the same whether querying on the underlying database, or on {@link AbstractPowerSyncDatabase}.
   */
  protected get database() {
    return this.options.database;
  }

  /**
   * Whether a connection to the PowerSync service is currently open.
   */
  get connected() {
    return this.currentStatus?.connected || false;
  }

  protected abstract generateSyncStreamImplementation(
    connector: PowerSyncBackendConnector
  ): AbstractStreamingSyncImplementation;

  protected abstract generateBucketStorageAdapter(): BucketStorageAdapter;

  /**
   * @returns A promise which will resolve once initialization is completed.
   */
  async waitForReady(): Promise<void> {
    if (this.ready) {
      return;
    }

    await this._isReadyPromise;
  }

  /**
   * Allows for extended implementations to execute custom initialization
   * logic as part of the total init process
   */
  abstract _initialize(): Promise<void>;

  /**
   * Entry point for executing initialization logic.
   * This is to be automatically executed in the constructor.
   */
  protected async initialize() {
    await this._initialize();
    await this.bucketStorageAdapter.init();
    const version = await this.options.database.execute('SELECT powersync_rs_version()');
    this.sdkVersion = version.rows?.item(0)['powersync_rs_version()'] ?? '';
    await this.updateSchema(this.options.schema);
    this.ready = true;
    this.iterateListeners((cb) => cb.initialized?.());
  }

  /**
   * Replace the schema with a new version. This is for advanced use cases - typically the schema should just be specified once in the constructor.
   * 
   * Cannot be used while connected - this should only be called before {@link AbstractPowerSyncDatabase.connect}.
   */
  async updateSchema(schema: Schema) {
    if (this.abortController) {
      throw new Error('Cannot update schema while connected');
    }

    /**
     * TODO
     * Validations only show a warning for now.
     * The next major release should throw an exception.
     */
    try {
      schema.validate();
    } catch (ex) {
      this.options.logger.warn('Schema validation failed. Unexpected behaviour could occur', ex);
    }
    this._schema = schema;
    await this.database.execute('SELECT powersync_replace_schema(?)', [JSON.stringify(this.schema.toJSON())]);
  }

  /**
   * Queues a CRUD upload when internal CRUD tables have been updated
   */
  protected async watchCrudUploads() {
    for await (const event of this.onChange({
      tables: [PSInternalTable.CRUD],
      rawTableNames: true,
      signal: this.abortController?.signal
    })) {
      this.syncStreamImplementation?.triggerCrudUpload();
    }
  }

  /**
   * Wait for initialization to complete.
   * While initializing is automatic, this helps to catch and report initialization errors.
   */
  async init() {
    return this.waitForReady();
  }

  /**
   * Connects to stream of events from PowerSync instance
   */
  async connect(connector: PowerSyncBackendConnector) {
    // close connection if one is open
    await this.disconnect();

    await this.waitForReady();
    this.syncStreamImplementation = this.generateSyncStreamImplementation(connector);
    this.syncStatusListenerDisposer = this.syncStreamImplementation.registerListener({
      statusChanged: (status) => {
        this.currentStatus = status;
        this.iterateListeners((cb) => cb.statusChanged?.(status));
      }
    });

    this.abortController = new AbortController();
    // Begin network stream
    this.syncStreamImplementation.triggerCrudUpload();
    this.syncStreamImplementation.streamingSync(this.abortController.signal);
    this.watchCrudUploads();
  }

  /**
   * Close the sync connection.
   * 
   * Use {@link connect} to connect again.
   */
  async disconnect() {
    this.abortController?.abort();
    this.syncStatusListenerDisposer?.();
    this.abortController = null;
  }

  /**
   *  Disconnect and clear the database.
   *  Use this when logging out.
   *  The database can still be queried after this is called, but the tables
   *  would be empty.
   * 
   * To preserve data in local-only tables, set clearLocal to false.
   */
  async disconnectAndClear(options = DEFAULT_DISCONNECT_CLEAR_OPTIONS) {
    await this.disconnect();

    const { clearLocal } = options;

    // TODO DB name, verify this is necessary with extension
    await this.database.writeTransaction(async (tx) => {
      await tx.execute(`DELETE FROM ${PSInternalTable.OPLOG}`);
      await tx.execute(`DELETE FROM ${PSInternalTable.CRUD}`);
      await tx.execute(`DELETE FROM ${PSInternalTable.BUCKETS}`);

      const tableGlob = clearLocal ? 'ps_data_*' : 'ps_data__*';

      const existingTableRows = await tx.execute(
        `
      SELECT name FROM sqlite_master WHERE type='table' AND name GLOB ?
      `,
        [tableGlob]
      );

      if (!existingTableRows.rows.length) {
        return;
      }
      for (const row of existingTableRows.rows._array) {
        await tx.execute(`DELETE FROM ${quoteIdentifier(row.name)} WHERE 1`);
      }
    });
  }

  /*
   * Close the database, releasing resources.
   *
   * Also disconnects any active connection.
   *
   * Once close is called, this connection cannot be used again - a new one
   * must be constructed.
   */
  async close() {
    await this.waitForReady();

    await this.disconnect();
    this.database.close();
  }

  /**
   * Get upload queue size estimate and count.
   */
  async getUploadQueueStats(includeSize?: boolean): Promise<UploadQueueStats> {
    return this.readTransaction(async (tx) => {
      if (includeSize) {
        const result = await tx.execute(
          `SELECT SUM(cast(data as blob) + 20) as size, count(*) as count FROM ${PSInternalTable.CRUD}`
        );

        const row = result.rows.item(0);
        return new UploadQueueStats(row?.count ?? 0, row?.size ?? 0);
      } else {
        const result = await tx.execute(`SELECT count(*) as count FROM ${PSInternalTable.CRUD}`);
        const row = result.rows.item(0);
        return new UploadQueueStats(row?.count ?? 0);
      }
    });
  }

  /**
   * Get a batch of crud data to upload.
   *
   * Returns null if there is no data to upload.
   *
   * Use this from the {@link PowerSyncBackendConnector.uploadData} callback.
   *
   * Once the data have been successfully uploaded, call {@link CrudBatch.complete} before
   * requesting the next batch.
   *
   * Use {@link limit} to specify the maximum number of updates to return in a single
   * batch.
   *
   * This method does include transaction ids in the result, but does not group
   * data by transaction. One batch may contain data from multiple transactions,
   * and a single transaction may be split over multiple batches.
   */
  async getCrudBatch(limit: number): Promise<CrudBatch | null> {
    const result = await this.database.execute(
      `SELECT id, tx_id, data FROM ${PSInternalTable.CRUD} ORDER BY id ASC LIMIT ?`,
      [limit + 1]
    );

    const all: CrudEntry[] = result.rows?._array?.map((row) => CrudEntry.fromRow(row)) ?? [];

    let haveMore = false;
    if (all.length > limit) {
      all.pop();
      haveMore = true;
    }
    if (all.length == 0) {
      return null;
    }

    const last = all[all.length - 1];
    return new CrudBatch(all, haveMore, async (writeCheckpoint?: string) =>
      this.handleCrudCheckpoint(last.clientId, writeCheckpoint)
    );
  }

  /**
   * Get the next recorded transaction to upload.
   * lastTransactionId
   * Returns null if there is no data to upload.
   *
   * Use this from the {@link PowerSyncBackendConnector.uploadData} callback.
   *
   * Once the data have been successfully uploaded, call {@link CrudTransaction.complete} before
   * requesting the next transaction.
   *
   * Unlike {@link getCrudBatch}, this only returns data from a single transaction at a time.
   * All data for the transaction is loaded into memory.
   */
  async getNextCrudTransaction(): Promise<CrudTransaction> {
    return await this.readTransaction(async (tx) => {
      const first = await tx.getOptional<CrudEntryJSON>(
        `SELECT id, tx_id, data FROM ${PSInternalTable.CRUD} ORDER BY id ASC LIMIT 1`
      );

      if (!first) {
        return null;
      }
      const txId = first.tx_id;

      let all: CrudEntry[];
      if (!txId) {
        all = [CrudEntry.fromRow(first)];
      } else {
        const result = await tx.getAll<CrudEntryJSON>(
          `SELECT id, tx_id, data FROM ${PSInternalTable.CRUD} WHERE tx_id = ? ORDER BY id ASC`,
          [txId]
        );
        all = result.map((row) => CrudEntry.fromRow(row));
      }

      const last = all[all.length - 1];
      return new CrudTransaction(
        all,
        async (writeCheckpoint?: string) => this.handleCrudCheckpoint(last.clientId, writeCheckpoint),
        txId
      );
    });
  }

  private async handleCrudCheckpoint(lastClientId: number, writeCheckpoint?: string) {
    return this.writeTransaction(async (tx) => {
      await tx.execute(`DELETE FROM ${PSInternalTable.CRUD} WHERE id <= ?`, [lastClientId]);
      if (writeCheckpoint) {
        const check = await tx.execute(`SELECT 1 FROM ${PSInternalTable.CRUD} LIMIT 1`);
        if (!check.rows?.length) {
          await tx.execute(`UPDATE ${PSInternalTable.BUCKETS} SET target_op = ? WHERE name='$local'`, [
            writeCheckpoint
          ]);
        }
      } else {
        await tx.execute(`UPDATE ${PSInternalTable.BUCKETS} SET target_op = ? WHERE name='$local'`, [
          this.bucketStorageAdapter.getMaxOpId()
        ]);
      }
    });
  }

  /**
   * Execute a statement and optionally return results.
   */
  async execute(sql: string, parameters?: any[]) {
    await this.waitForReady();
    return this.database.execute(sql, parameters);
  }

  /**
   *  Execute a read-only query and return results.
   */
  async getAll<T>(sql: string, parameters?: any[]): Promise<T[]> {
    await this.waitForReady();
    return this.database.getAll(sql, parameters);
  }

  /**
   * Execute a read-only query and return the first result, or null if the ResultSet is empty.
   */
  async getOptional<T>(sql: string, parameters?: any[]): Promise<T | null> {
    await this.waitForReady();
    return this.database.getOptional(sql, parameters);
  }

  /**
   * Execute a read-only query and return the first result, error if the ResultSet is empty.
   */
  async get<T>(sql: string, parameters?: any[]): Promise<T> {
    await this.waitForReady();
    return this.database.get(sql, parameters);
  }

  /**
   * Takes a read lock, without starting a transaction.
   * In most cases, {@link readTransaction} should be used instead.
   */
  async readLock<T>(callback: (db: DBAdapter) => Promise<T>) {
    await this.waitForReady();
    return mutexRunExclusive(AbstractPowerSyncDatabase.transactionMutex, () => callback(this.database));
  }

  /**
   * Takes a global lock, without starting a transaction.
   * In most cases, {@link writeTransaction} should be used instead.
   */
  async writeLock<T>(callback: (db: DBAdapter) => Promise<T>) {
    await this.waitForReady();
    return mutexRunExclusive(AbstractPowerSyncDatabase.transactionMutex, async () => {
      const res = await callback(this.database);
      return res;
    });
  }

  /**
   * Open a read-only transaction.
   * Read transactions can run concurrently to a write transaction.
   * Changes from any write transaction are not visible to read transactions started before it.
   */
  async readTransaction<T>(
    callback: (tx: Transaction) => Promise<T>,
    lockTimeout: number = DEFAULT_LOCK_TIMEOUT_MS
  ): Promise<T> {
    await this.waitForReady();
    return this.database.readTransaction(
      async (tx) => {
        const res = await callback({ ...tx });
        await tx.rollback();
        return res;
      },
      { timeoutMs: lockTimeout }
    );
  }

  /**
   * Open a read-write transaction.
   * This takes a global lock - only one write transaction can execute against the database at a time.
   * Statements within the transaction must be done on the provided {@link Transaction} interface.
   */
  async writeTransaction<T>(
    callback: (tx: Transaction) => Promise<T>,
    lockTimeout: number = DEFAULT_LOCK_TIMEOUT_MS
  ): Promise<T> {
    await this.waitForReady();
    return this.database.writeTransaction(
      async (tx) => {
        const res = await callback(tx);
        await tx.commit();
        return res;
      },
      { timeoutMs: lockTimeout }
    );
  }

  /**
   * Execute a read query every time the source tables are modified.
   * Use {@link SQLWatchOptions.throttleMs} to specify the minimum interval between queries.
   * Source tables are automatically detected using `EXPLAIN QUERY PLAN`.
   */
  async *watch(sql: string, parameters?: any[], options?: SQLWatchOptions): AsyncIterable<QueryResult> {
    //Fetch initial data
    yield await this.executeReadOnly(sql, parameters);

    const resolvedTables = options?.tables ?? [];
    if (!options?.tables) {
      const explained = await this.getAll(`EXPLAIN ${sql}`, parameters);
      const rootPages = _.chain(explained)
        .filter((row) => row['opcode'] == 'OpenRead' && row['p3'] == 0 && _.isNumber(row['p2']))
        .map((row) => row['p2'])
        .value();
      const tables = await this.getAll<{ tbl_name: string }>(
        `SELECT tbl_name FROM sqlite_master WHERE rootpage IN (SELECT json_each.value FROM json_each(?))`,
        [JSON.stringify(rootPages)]
      );
      tables.forEach((t) => resolvedTables.push(t.tbl_name.replace(POWERSYNC_TABLE_MATCH, '')));
    }
    for await (const event of this.onChange({
      ...(options ?? {}),
      tables: _.uniq(resolvedTables)
    })) {
      yield await this.executeReadOnly(sql, parameters);
    }
  }

  /**
   * Create a Stream of changes to any of the specified tables.
   *
   * This is preferred over {@link watch} when multiple queries need to be performed
   * together when data is changed.
   *
   * Note, do not declare this as `async *onChange` as it will not work in React Native
   */
  onChange(options?: SQLWatchOptions): AsyncIterable<WatchOnChangeEvent> {
    const watchedTables = options.tables ?? [];

    let throttledTableUpdates: string[] = [];
    const throttleMs = options.throttleMs ?? DEFAULT_WATCH_THROTTLE_MS;

    return new EventIterator<WatchOnChangeEvent>((eventOptions) => {
<<<<<<< HEAD
      const flushTableUpdates = _.throttle(() => {
        const intersection = _.intersection(watchedTables, throttledTableUpdates);
        if (intersection.length) {
          eventOptions.push({
            changedTables: intersection
          });
        }
        throttledTableUpdates = [];
      }, throttleMs);
=======
      const flushTableUpdates = _.throttle(
        async () => {
          const intersection = _.intersection(watchedTables, throttledTableUpdates);
          if (intersection.length) {
            eventOptions.push({
              changedTables: intersection
            });
          }
          throttledTableUpdates = [];
        },
        throttleMs,
        { leading: false, trailing: true }
      );
>>>>>>> 457d890f

      const dispose = this.database.registerListener({
        tablesUpdated: async (update) => {
          const { rawTableNames } = options;

          const tables = isBatchedUpdateNotification(update) ? update.tables : [update.table];

          const filteredTables = rawTableNames ? tables : tables.filter((t) => !!t.match(POWERSYNC_TABLE_MATCH));
          if (!filteredTables.length) {
            return;
          }

          // Remove any PowerSync table prefixes if necessary
          const mappedTableNames = rawTableNames
            ? filteredTables
            : filteredTables.map((t) => t.replace(POWERSYNC_TABLE_MATCH, ''));

          throttledTableUpdates.push(...mappedTableNames);

          flushTableUpdates();
        }
      });

      options.signal?.addEventListener('abort', () => {
        dispose();
        eventOptions.stop();
        // Maybe fail?
      });

      return () => dispose();
    });
  }

  private async executeReadOnly(sql: string, params: any[]) {
    await this.waitForReady();
    return this.database.readLock((tx) => tx.execute(sql, params));
  }
}<|MERGE_RESOLUTION|>--- conflicted
+++ resolved
@@ -126,7 +126,7 @@
 
   /**
    * The underlying database.
-   * 
+   *
    * For the most part, behavior is the same whether querying on the underlying database, or on {@link AbstractPowerSyncDatabase}.
    */
   protected get database() {
@@ -179,7 +179,7 @@
 
   /**
    * Replace the schema with a new version. This is for advanced use cases - typically the schema should just be specified once in the constructor.
-   * 
+   *
    * Cannot be used while connected - this should only be called before {@link AbstractPowerSyncDatabase.connect}.
    */
   async updateSchema(schema: Schema) {
@@ -247,7 +247,7 @@
 
   /**
    * Close the sync connection.
-   * 
+   *
    * Use {@link connect} to connect again.
    */
   async disconnect() {
@@ -261,7 +261,7 @@
    *  Use this when logging out.
    *  The database can still be queried after this is called, but the tables
    *  would be empty.
-   * 
+   *
    * To preserve data in local-only tables, set clearLocal to false.
    */
   async disconnectAndClear(options = DEFAULT_DISCONNECT_CLEAR_OPTIONS) {
@@ -568,31 +568,18 @@
     const throttleMs = options.throttleMs ?? DEFAULT_WATCH_THROTTLE_MS;
 
     return new EventIterator<WatchOnChangeEvent>((eventOptions) => {
-<<<<<<< HEAD
-      const flushTableUpdates = _.throttle(() => {
+      const flushTableUpdates = _.throttle(
+        () => {
         const intersection = _.intersection(watchedTables, throttledTableUpdates);
         if (intersection.length) {
           eventOptions.push({
             changedTables: intersection
           });
         }
-        throttledTableUpdates = [];
-      }, throttleMs);
-=======
-      const flushTableUpdates = _.throttle(
-        async () => {
-          const intersection = _.intersection(watchedTables, throttledTableUpdates);
-          if (intersection.length) {
-            eventOptions.push({
-              changedTables: intersection
-            });
-          }
-          throttledTableUpdates = [];
-        },
+        throttledTableUpdates = [];},
         throttleMs,
         { leading: false, trailing: true }
       );
->>>>>>> 457d890f
 
       const dispose = this.database.registerListener({
         tablesUpdated: async (update) => {
