--- conflicted
+++ resolved
@@ -353,37 +353,26 @@
    * and a single transaction may be split over multiple batches.
    */
   async getCrudBatch(limit: number): Promise<CrudBatch | null> {
-<<<<<<< HEAD
-    return this.readLock(async (db) => {
-      const result = await db.getAll<CrudEntryJSON>(
-        `SELECT id, tx_id, data FROM ${PSInternalTable.CRUD} ORDER BY id ASC LIMIT ?`,
-        [limit + 1]
-      );
-
-      const all: CrudEntry[] = result.map((row) => CrudEntry.fromRow(row)) ?? [];
-=======
     const result = await this.getAll<CrudEntryJSON>(
       `SELECT id, tx_id, data FROM ${PSInternalTable.CRUD} ORDER BY id ASC LIMIT ?`,
       [limit + 1]
     );
 
     const all: CrudEntry[] = result.map((row) => CrudEntry.fromRow(row)) ?? [];
->>>>>>> a18ea5ee
-
-      let haveMore = false;
-      if (all.length > limit) {
-        all.pop();
-        haveMore = true;
-      }
-      if (all.length == 0) {
-        return null;
-      }
-
-      const last = all[all.length - 1];
-      return new CrudBatch(all, haveMore, async (writeCheckpoint?: string) =>
-        this.handleCrudCheckpoint(last.clientId, writeCheckpoint)
-      );
-    });
+
+    let haveMore = false;
+    if (all.length > limit) {
+      all.pop();
+      haveMore = true;
+    }
+    if (all.length == 0) {
+      return null;
+    }
+
+    const last = all[all.length - 1];
+    return new CrudBatch(all, haveMore, async (writeCheckpoint?: string) =>
+      this.handleCrudCheckpoint(last.clientId, writeCheckpoint)
+    );
   }
 
   /**
