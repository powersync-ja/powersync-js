# React components for PowerSync

## Context

Configure a PowerSync DB connection and add it to a context provider.

```JSX
// App.jsx
import { PowerSyncDatabase } from '@powersync/react-native';
import { PowerSyncContext } from "@powersync/react";
export const App = () => {
    const powerSync = React.useMemo(() => {
        // Setup PowerSync client
    }, [])

    return <PowerSyncContext.Provider value={powerSync}>
        {/** Insert your components here */ }
    </PowerSyncContext.Provider>
}
```

### Accessing PowerSync

The provided PowerSync client is available with the `usePowerSync` hook.

```JSX
// TodoListDisplay.jsx
import { usePowerSync } from "@powersync/react";

export const TodoListDisplay = () => {
    const powersync = usePowerSync();

    const [lists, setLists] = React.useState([]);

    React.useEffect(() => {
        powersync.getAll('SELECT * from lists').then(setLists)
    }, []);

    return <ul>
        {lists.map(list => <li key={list.id}>{list.name}</li>)}
    </ul>
    }
```

### Accessing PowerSync Status

The provided PowerSync client status is available with the `useStatus` hook.

```JSX
import { useStatus } from "@powersync/react";

const Component = () => {
  const status = useStatus();

<<<<<<< HEAD
  return <div>
    status.connected ? 'wifi' : 'wifi-off'
  </div>
=======
  return (
    <>
      <div>{status.connected ? 'wifi' : 'wifi-off'}</div>
      <div>{!status.hasSynced ? 'Busy syncing...' : 'Data is here'}</div>
    </>
  )
>>>>>>> d62f3670
};
```

### Queries

Queries will automatically update when a dependant table is updated unless you set the `runQueryOnce` flag.

```JSX
// TodoListDisplay.jsx
import { useQuery } from "@powersync/react";

export const TodoListDisplay = () => {
    const { data: todoLists } = useQuery('SELECT * from lists');

    return <View>
      {todoLists.map((l) => (
        <Text key={l.id}>{JSON.stringify(l)}</Text>
      ))}
    </View>
}
```<|MERGE_RESOLUTION|>--- conflicted
+++ resolved
@@ -52,18 +52,12 @@
 const Component = () => {
   const status = useStatus();
 
-<<<<<<< HEAD
-  return <div>
-    status.connected ? 'wifi' : 'wifi-off'
-  </div>
-=======
   return (
     <>
       <div>{status.connected ? 'wifi' : 'wifi-off'}</div>
       <div>{!status.hasSynced ? 'Busy syncing...' : 'Data is here'}</div>
     </>
   )
->>>>>>> d62f3670
 };
 ```
 
