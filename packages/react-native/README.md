<p align="center">
  <a href="https://www.powersync.com" target="_blank"><img src="https://github.com/powersync-ja/.github/assets/19345049/602bafa0-41ce-4cee-a432-56848c278722"/></a>
</p>

# PowerSync SDK for React Native

[PowerSync](https://powersync.com) is a service and set of SDKs that keeps Postgres databases in sync with on-device SQLite databases.

This package (`packages/react-native`) is the PowerSync SDK for React Native clients. It is an extension of `packages/common`.

See a summary of features [here](https://docs.powersync.co/client-sdk-references/react-native-and-expo).

# Installation

## Install Package

```bash
npx expo install @powersync/react-native
```

## Install Peer Dependency: SQLite

This SDK currently requires `@journeyapps/react-native-quick-sqlite` as a peer dependency.

Install it in your app with:

```bash
npx expo install @journeyapps/react-native-quick-sqlite
```

## Install Polyfills

This package connects to a PowerSync instance via HTTP streams (enabled by default) or web sockets. 
* Both connection methods require the [React Native Common Polyfills](#react-native-common-polyfills), as detailed below. 
* The web socket method requires an [additional polyfill](#web-sockets-buffer) for the `Buffer` interface.
* Other polyfills are required for the [`uuid` library](#random-values) and [watched queries](#babel-plugins-watched-queries).

### React Native Common Polyfills

This package requires polyfills for HTTP streaming and other text encoding functions. These functions can be provided with [react-native-polyfill-globals](https://www.npmjs.com/package/react-native-polyfill-globals).

Install the collection of polyfills with:

```bash
npx expo install react-native-polyfill-globals
```

The `react-native-polyfill-globals` package uses peer dependencies for individual functions. Most modern package managers install peer dependencies by default, however currently the peer dependency version ranges are quite broad and might result in certain packages being incompatible. Currently an [issue](https://github.com/acostalima/react-native-polyfill-globals/issues/6) is open for a breaking change in one of the dependencies. The best practice is to currently add the packages as explicit dependencies with version ranges to your project with the command below.

```bash
npx expo install react-native-fetch-api@^3.0.0 react-native-url-polyfill@^2.0.0 text-encoding@^0.7.0 web-streams-polyfill@3.2.1 base-64@^1.0.0 react-native-get-random-values@^1.8.0
```

Enable the polyfills in React Native app by adding the following in your top level entry point

```JavaScript
// App.js
import 'react-native-polyfill-globals/auto';
```

<<<<<<< HEAD
### Web sockets: Buffer
=======
### HTTP Connections

HTTP connections require the HTTP streaming polyfills included in the [common section](#react-native-common-polyfills). See additional [setup](https://docs.powersync.com/client-sdk-references/react-native-and-expo#android-flipper-network-plugin) required for Android.

### Web Sockets

Note: Beta Release - web sockets are currently in a beta release. It should be safe to use in production if sufficient testing is done on the client side.
>>>>>>> ab5648f4

Our web socket implementation supports binary payloads which are encoded as BSON documents.

This requires support for the `Buffer` interface.

Apply the `Buffer` polyfill

```bash
npx expo install @craftzdog/react-native-buffer
```

```javascript
import { Buffer } from '@craftzdog/react-native-buffer';

if (typeof global.Buffer == 'undefined') {
  // @ts-ignore If using TypeScript
  global.Buffer = Buffer;
}
```

This library uses `RSocket` for reactive web socket streams which requires `process.nextTick` to be available. Apply a polyfill if not available.

```javascript
if (typeof process.nextTick == 'undefined') {
  process.nextTick = setImmediate;
}
```

### Random Values

This packages uses the `uuid` library for generating UUIDs. This requires `crypto.getRandomValues` to be available.

Install [react-native-get-random-values](https://github.com/LinusU/react-native-get-random-values)

```bash
npx expo install react-native-get-random-values
```

Import the polyfill in our app entry point

```javascript
import 'react-native-get-random-values';
```

### Babel Plugins: Watched Queries

Watched queries can be used with either a callback response or Async Iterator response.

Watched queries using the async iterator response format require support for Async Iterators.

Expo apps currently require polyfill and Babel plugins in order to use this functionality.

```bash
npx expo install @azure/core-asynciterator-polyfill
```

Make sure to import the polyfill early in your application

```JavaScript
// App.js
import '@azure/core-asynciterator-polyfill';
```

Install the async generator Babel plugin

```bash
pnpm add -D @babel/plugin-transform-async-generator-functions
```

Add the Babel plugin to your `babel.config.js` file

```JavaScript
module.exports = function (api) {
 return {
   presets: [...],
   plugins: [
     // ... Other plugins
     '@babel/plugin-transform-async-generator-functions'
   ]
 };
};
```

# Native Projects

This package uses native libraries. Create native Android and iOS projects (if not created already) by running:

```bash
npx expo run:android
# OR
npx expo run:ios
```

# Getting Started

Our [SDK reference](https://docs.powersync.com/client-sdk-references/react-native-and-expo) contains everything you need to know to get started implementing PowerSync in your project.

# Changelog

A changelog for this SDK is available [here](https://releases.powersync.com/announcements/react-native-client-sdk).

# API Reference

The full API reference for this SDK can be found [here](https://powersync-ja.github.io/powersync-js/react-native-sdk).

# Examples

For example projects built with PowerSync and React Native, see our [Demo Apps / Example Projects](https://docs.powersync.com/resources/demo-apps-example-projects#react-native-and-expo) gallery. Most of these projects can also be found in the [`demos/`](../demos/) directory.

# Found a bug or need help?

- Join our [Discord server](https://discord.gg/powersync) where you can browse topics from our community, ask questions, share feedback, or just say hello :)
- Please open a [GitHub issue](https://github.com/powersync-ja/powersync-js/issues) when you come across a bug.
- Have feedback or an idea? [Submit an idea](https://roadmap.powersync.com/tabs/5-roadmap/submit-idea) via our public roadmap or [schedule a chat](https://calendly.com/powersync-product/powersync-chat) with someone from our product team.<|MERGE_RESOLUTION|>--- conflicted
+++ resolved
@@ -58,17 +58,13 @@
 import 'react-native-polyfill-globals/auto';
 ```
 
-<<<<<<< HEAD
-### Web sockets: Buffer
-=======
 ### HTTP Connections
 
 HTTP connections require the HTTP streaming polyfills included in the [common section](#react-native-common-polyfills). See additional [setup](https://docs.powersync.com/client-sdk-references/react-native-and-expo#android-flipper-network-plugin) required for Android.
 
-### Web Sockets
+### Web Sockets: Buffer
 
 Note: Beta Release - web sockets are currently in a beta release. It should be safe to use in production if sufficient testing is done on the client side.
->>>>>>> ab5648f4
 
 Our web socket implementation supports binary payloads which are encoded as BSON documents.
 
