{
  "name": "@powersync/react-native",
  "version": "1.12.3",
  "publishConfig": {
    "registry": "https://registry.npmjs.org/",
    "access": "public"
  },
  "description": "PowerSync - sync Postgres with SQLite in your React Native app for offline-first and real-time data",
  "main": "./dist/index.js",
  "module": "./dist/index.js",
  "types": "./lib/index.d.ts",
  "files": [
    "lib",
    "dist"
  ],
  "scripts": {
    "build": "tsc -b && rollup -c rollup.config.mjs",
    "build:prod": "tsc -b --sourceMap false && rollup -c rollup.config.mjs --sourceMap false",
    "clean": "rm -rf lib dist tsconfig.tsbuildinfo dist",
    "watch": "tsc -b -w"
  },
  "repository": {
    "type": "git",
    "url": "git+https://github.com/powersync-ja/powersync-js.git"
  },
  "author": "JOURNEYAPPS",
  "license": "Apache-2.0",
  "bugs": {
    "url": "https://github.com/powersync-ja/powersync-js/issues"
  },
  "homepage": "https://docs.powersync.com/",
  "peerDependencies": {
<<<<<<< HEAD
    "@journeyapps/react-native-quick-sqlite": "^1.4.0",
    "@powersync/common": "workspace:^1.18.1",
=======
    "@journeyapps/react-native-quick-sqlite": "^1.3.0",
    "@powersync/common": "workspace:^1.19.0",
>>>>>>> aad9ba5c
    "react": "*",
    "react-native": "*"
  },
  "peerDependenciesMeta": {
    "@journeyapps/react-native-quick-sqlite": {
      "optional": true
    }
  },
  "dependencies": {
    "@powersync/common": "workspace:*",
    "@powersync/react": "workspace:*"
  },
  "devDependencies": {
    "@craftzdog/react-native-buffer": "^6.0.5",
    "@journeyapps/react-native-quick-sqlite": "^1.4.0",
    "@rollup/plugin-alias": "^5.1.0",
    "@rollup/plugin-commonjs": "^25.0.7",
    "@rollup/plugin-inject": "^5.0.5",
    "@rollup/plugin-json": "^6.1.0",
    "@rollup/plugin-node-resolve": "15.2.3",
    "@rollup/plugin-replace": "^5.0.7",
    "@rollup/plugin-terser": "^0.4.4",
    "@types/async-lock": "^1.4.0",
    "async-lock": "^1.4.0",
    "bson": "^6.6.0",
    "react": "18.2.0",
    "react-native": "0.72.4",
    "react-native-fetch-api": "^3.0.0",
    "rollup": "4.14.3",
    "rollup-plugin-node-polyfills": "^0.2.1",
    "text-encoding": "^0.7.0",
    "typescript": "^5.5.3",
    "web-streams-polyfill": "3.2.1"
  },
  "keywords": [
    "data sync",
    "offline-first",
    "sqlite",
    "real-time data stream",
    "live data"
  ]
}<|MERGE_RESOLUTION|>--- conflicted
+++ resolved
@@ -30,13 +30,8 @@
   },
   "homepage": "https://docs.powersync.com/",
   "peerDependencies": {
-<<<<<<< HEAD
     "@journeyapps/react-native-quick-sqlite": "^1.4.0",
-    "@powersync/common": "workspace:^1.18.1",
-=======
-    "@journeyapps/react-native-quick-sqlite": "^1.3.0",
     "@powersync/common": "workspace:^1.19.0",
->>>>>>> aad9ba5c
     "react": "*",
     "react-native": "*"
   },
