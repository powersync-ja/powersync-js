{
  "name": "@powersync/react-native",
  "version": "1.8.1",
  "publishConfig": {
    "registry": "https://registry.npmjs.org/",
    "access": "public"
  },
  "description": "PowerSync - sync Postgres with SQLite in your React Native app for offline-first and real-time data",
  "main": "./dist/index.js",
  "types": "./lib/index.d.ts",
  "files": [
    "lib",
    "dist"
  ],
  "scripts": {
    "build": "tsc -b && rollup -c rollup.config.mjs",
    "clean": "rm -rf lib tsconfig.tsbuildinfo",
    "watch": "tsc -b -w"
  },
  "repository": {
    "type": "git",
    "url": "git+https://github.com/powersync-ja/powersync-js.git"
  },
  "author": "JOURNEYAPPS",
  "license": "Apache-2.0",
  "bugs": {
    "url": "https://github.com/powersync-ja/powersync-js/issues"
  },
  "homepage": "https://docs.powersync.com/",
  "peerDependencies": {
<<<<<<< HEAD
    "@journeyapps/react-native-quick-sqlite": "^1.1.6",
    "@powersync/common": "workspace:^1.13.0",
=======
    "@journeyapps/react-native-quick-sqlite": "^1.1.8",
>>>>>>> 2140b80a
    "react": "*",
    "react-native": "*"
  },
  "dependencies": {
    "@powersync/common": "workspace:*",
    "@powersync/react": "workspace:*"
  },
  "devDependencies": {
<<<<<<< HEAD
    "async-lock": "^1.4.0",
    "bson": "^6.6.0",
    "react-native-fetch-api": "^3.0.0",
    "@craftzdog/react-native-buffer": "^6.0.5",
    "@journeyapps/react-native-quick-sqlite": "^1.1.6",
    "@rollup/plugin-alias": "^5.1.0",
    "@rollup/plugin-commonjs": "^25.0.7",
    "@rollup/plugin-inject": "^5.0.5",
    "@rollup/plugin-json": "^6.1.0",
    "@rollup/plugin-node-resolve": "15.2.3",
=======
    "@journeyapps/react-native-quick-sqlite": "^1.1.8",
>>>>>>> 2140b80a
    "@types/async-lock": "^1.4.0",
    "crypto-browserify": "^3.12.0",
    "react": "18.2.0",
    "react-native": "0.72.4",
    "rollup": "4.14.3",
    "text-encoding": "^0.7.0",
    "typescript": "^5.1.3",
    "web-streams-polyfill": "3.2.1"
  },
  "keywords": [
    "data sync",
    "offline-first",
    "sqlite",
    "real-time data stream",
    "live data"
  ]
}<|MERGE_RESOLUTION|>--- conflicted
+++ resolved
@@ -28,12 +28,8 @@
   },
   "homepage": "https://docs.powersync.com/",
   "peerDependencies": {
-<<<<<<< HEAD
-    "@journeyapps/react-native-quick-sqlite": "^1.1.6",
+    "@journeyapps/react-native-quick-sqlite": "^1.1.8",
     "@powersync/common": "workspace:^1.13.0",
-=======
-    "@journeyapps/react-native-quick-sqlite": "^1.1.8",
->>>>>>> 2140b80a
     "react": "*",
     "react-native": "*"
   },
@@ -42,20 +38,16 @@
     "@powersync/react": "workspace:*"
   },
   "devDependencies": {
-<<<<<<< HEAD
     "async-lock": "^1.4.0",
     "bson": "^6.6.0",
     "react-native-fetch-api": "^3.0.0",
     "@craftzdog/react-native-buffer": "^6.0.5",
-    "@journeyapps/react-native-quick-sqlite": "^1.1.6",
+    "@journeyapps/react-native-quick-sqlite": "^1.1.8",
     "@rollup/plugin-alias": "^5.1.0",
     "@rollup/plugin-commonjs": "^25.0.7",
     "@rollup/plugin-inject": "^5.0.5",
     "@rollup/plugin-json": "^6.1.0",
     "@rollup/plugin-node-resolve": "15.2.3",
-=======
-    "@journeyapps/react-native-quick-sqlite": "^1.1.8",
->>>>>>> 2140b80a
     "@types/async-lock": "^1.4.0",
     "crypto-browserify": "^3.12.0",
     "react": "18.2.0",
