{
  "name": "@powersync/react-native",
  "version": "1.12.2",
  "publishConfig": {
    "registry": "https://registry.npmjs.org/",
    "access": "public"
  },
  "description": "PowerSync - sync Postgres with SQLite in your React Native app for offline-first and real-time data",
  "main": "./dist/index.js",
  "types": "./lib/index.d.ts",
  "files": [
    "lib",
    "dist"
  ],
  "scripts": {
    "build": "tsc -b && rollup -c rollup.config.mjs",
    "build:prod": "tsc -b --sourceMap false && rollup -c rollup.config.mjs --sourceMap false",
    "clean": "rm -rf lib dist tsconfig.tsbuildinfo dist",
    "watch": "tsc -b -w"
  },
  "repository": {
    "type": "git",
    "url": "git+https://github.com/powersync-ja/powersync-js.git"
  },
  "author": "JOURNEYAPPS",
  "license": "Apache-2.0",
  "bugs": {
    "url": "https://github.com/powersync-ja/powersync-js/issues"
  },
  "homepage": "https://docs.powersync.com/",
  "peerDependencies": {
<<<<<<< HEAD
    "@journeyapps/react-native-quick-sqlite": "^1.4.0",
    "@powersync/common": "workspace:^1.15.0",
=======
    "@journeyapps/react-native-quick-sqlite": "^1.3.0",
    "@powersync/common": "workspace:^1.18.1",
>>>>>>> afcc9b38
    "react": "*",
    "react-native": "*"
  },
  "peerDependenciesMeta": {
    "@journeyapps/react-native-quick-sqlite": {
      "optional": true
    }
  },
  "dependencies": {
    "@powersync/common": "workspace:*",
    "@powersync/react": "workspace:*"
  },
  "devDependencies": {
    "@craftzdog/react-native-buffer": "^6.0.5",
<<<<<<< HEAD
    "@journeyapps/react-native-quick-sqlite": "^1.4.0",
=======
    "@journeyapps/react-native-quick-sqlite": "^1.3.0",
>>>>>>> afcc9b38
    "@rollup/plugin-alias": "^5.1.0",
    "@rollup/plugin-commonjs": "^25.0.7",
    "@rollup/plugin-inject": "^5.0.5",
    "@rollup/plugin-json": "^6.1.0",
    "@rollup/plugin-node-resolve": "15.2.3",
    "@rollup/plugin-replace": "^5.0.7",
    "@rollup/plugin-terser": "^0.4.4",
    "@types/async-lock": "^1.4.0",
    "async-lock": "^1.4.0",
    "bson": "^6.6.0",
    "react": "18.2.0",
    "react-native": "0.72.4",
    "react-native-fetch-api": "^3.0.0",
    "rollup": "4.14.3",
    "text-encoding": "^0.7.0",
    "typescript": "^5.5.3",
    "web-streams-polyfill": "3.2.1"
  },
  "keywords": [
    "data sync",
    "offline-first",
    "sqlite",
    "real-time data stream",
    "live data"
  ]
}<|MERGE_RESOLUTION|>--- conflicted
+++ resolved
@@ -29,13 +29,8 @@
   },
   "homepage": "https://docs.powersync.com/",
   "peerDependencies": {
-<<<<<<< HEAD
-    "@journeyapps/react-native-quick-sqlite": "^1.4.0",
-    "@powersync/common": "workspace:^1.15.0",
-=======
     "@journeyapps/react-native-quick-sqlite": "^1.3.0",
     "@powersync/common": "workspace:^1.18.1",
->>>>>>> afcc9b38
     "react": "*",
     "react-native": "*"
   },
@@ -50,11 +45,7 @@
   },
   "devDependencies": {
     "@craftzdog/react-native-buffer": "^6.0.5",
-<<<<<<< HEAD
-    "@journeyapps/react-native-quick-sqlite": "^1.4.0",
-=======
     "@journeyapps/react-native-quick-sqlite": "^1.3.0",
->>>>>>> afcc9b38
     "@rollup/plugin-alias": "^5.1.0",
     "@rollup/plugin-commonjs": "^25.0.7",
     "@rollup/plugin-inject": "^5.0.5",
