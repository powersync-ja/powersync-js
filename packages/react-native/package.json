--- conflicted
+++ resolved
@@ -29,15 +29,9 @@
   "homepage": "https://docs.powersync.com/",
   "peerDependencies": {
     "@journeyapps/react-native-quick-sqlite": "^1.1.8",
-    "@powersync/common": "workspace:^1.13.0",
+    "@powersync/common": "workspace:^",
     "react": "*",
-<<<<<<< HEAD
     "react-native": "*"
-=======
-    "react-native": "*",
-    "react-native-polyfill-globals": "^3.1.0",
-    "@powersync/common": "workspace:^"
->>>>>>> aad4a195
   },
   "dependencies": {
     "@powersync/common": "workspace:*",
