--- conflicted
+++ resolved
@@ -29,15 +29,9 @@
   "homepage": "https://docs.powersync.com/",
   "peerDependencies": {
     "@journeyapps/react-native-quick-sqlite": "^1.1.8",
-    "@powersync/common": "workspace:^",
+    "@powersync/common": "workspace:^1.14.0",
     "react": "*",
-<<<<<<< HEAD
     "react-native": "*"
-=======
-    "react-native": "*",
-    "react-native-polyfill-globals": "^3.1.0",
-    "@powersync/common": "workspace:^1.14.0"
->>>>>>> b0b31ac0
   },
   "dependencies": {
     "@powersync/common": "workspace:*",
