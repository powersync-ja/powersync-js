{
  "name": "@powersync/react-native",
  "version": "1.5.1",
  "publishConfig": {
    "registry": "https://registry.npmjs.org/",
    "access": "public"
  },
  "description": "PowerSync - sync Postgres with SQLite in your React Native app for offline-first and real-time data",
  "main": "./lib/index.js",
  "types": "./lib/index.d.ts",
  "files": [
    "lib"
  ],
  "scripts": {
    "build": "tsc -b",
    "clean": "rm -rf lib tsconfig.tsbuildinfo",
    "watch": "tsc -b -w"
  },
  "repository": {
    "type": "git",
    "url": "git+https://github.com/powersync-ja/powersync-js.git"
  },
  "author": "JOURNEYAPPS",
  "license": "Apache-2.0",
  "bugs": {
    "url": "https://github.com/powersync-ja/powersync-js/issues"
  },
  "homepage": "https://docs.powersync.com/",
  "peerDependencies": {
    "@journeyapps/react-native-quick-sqlite": "^1.1.6",
    "react": "*",
    "react-native": "*",
    "react-native-polyfill-globals": "^3.1.0",
    "@powersync/common": "workspace:1.x"
  },
  "dependencies": {
    "@powersync/react": "workspace:*",
<<<<<<< HEAD
    "@powersync/common": "workspace:*",
    "async-lock": "^1.4.0",
    "bson": "^6.6.0"
=======
    "async-lock": "^1.4.0"
>>>>>>> 6b018116
  },
  "devDependencies": {
    "@journeyapps/react-native-quick-sqlite": "^1.1.6",
    "@types/async-lock": "^1.4.0",
    "react": "18.2.0",
    "react-native": "0.72.4",
    "typescript": "^5.1.3"
  },
  "keywords": [
    "data sync",
    "offline-first",
    "sqlite",
    "real-time data stream",
    "live data"
  ]
}<|MERGE_RESOLUTION|>--- conflicted
+++ resolved
@@ -35,13 +35,8 @@
   },
   "dependencies": {
     "@powersync/react": "workspace:*",
-<<<<<<< HEAD
-    "@powersync/common": "workspace:*",
     "async-lock": "^1.4.0",
     "bson": "^6.6.0"
-=======
-    "async-lock": "^1.4.0"
->>>>>>> 6b018116
   },
   "devDependencies": {
     "@journeyapps/react-native-quick-sqlite": "^1.1.6",
