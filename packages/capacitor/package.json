--- conflicted
+++ resolved
@@ -70,13 +70,8 @@
     "swiftlint": "catalog:"
   },
   "peerDependencies": {
-<<<<<<< HEAD
     "@capacitor-community/sqlite": "catalog:api",
-    "@powersync/web": "workspace:^1.28.0"
-=======
-    "@capacitor-community/sqlite": "^7.0.2",
     "@powersync/web": "workspace:^1.28.2"
->>>>>>> f9e2e9ca
   },
   "swiftlint": "@ionic/swiftlint-config",
   "capacitor": {
