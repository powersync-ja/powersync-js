--- conflicted
+++ resolved
@@ -2,14 +2,4 @@
   - demos/*
   - packages/*
   - tools/*
-<<<<<<< HEAD
-  - docs/
-
-onlyBuiltDependencies:
-  - '@journeyapps/wa-sqlite'
-  - esbuild
-  - react-native-elements
-  - vue-demi
-=======
-  - docs/
->>>>>>> 03831dc3
+  - docs/