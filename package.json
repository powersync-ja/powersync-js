--- conflicted
+++ resolved
@@ -6,11 +6,8 @@
   "main": "index.js",
   "scripts": {
     "build:packages": "pnpm run --filter './packages/**' -r build",
-<<<<<<< HEAD
     "build:packages:prod": "pnpm build:packages --sourceMap false",
-=======
     "watch:packages": "pnpm run --parallel --filter './packages/**' -r build -w",
->>>>>>> 7197949d
     "build": "pnpm run -r build",
     "ci:publish": "changeset publish && git push --follow-tags",
     "ci:version": "changeset version && pnpm install --no-frozen-lockfile",
