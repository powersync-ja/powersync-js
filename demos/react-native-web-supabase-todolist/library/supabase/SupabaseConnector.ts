--- conflicted
+++ resolved
@@ -65,14 +65,8 @@
 
     return {
       endpoint: AppConfig.powersyncUrl,
-<<<<<<< HEAD
-      token: session.access_token ?? '',
-      expiresAt: session.expires_at ? new Date(session.expires_at * 1000) : undefined,
+      token: session.access_token ?? ''
     } satisfies PowerSyncCredentials;
-=======
-      token: session.access_token ?? ''
-    };
->>>>>>> da45eee6
   }
 
   async uploadData(database: AbstractPowerSyncDatabase): Promise<void> {
