import { TODO_LISTS_ROUTE } from '@/app/router';
import { LISTS_TABLE, ListRecord, TODOS_TABLE } from '@/library/powersync/AppSchema';
import { usePowerSync, useQuery } from '@powersync/react';
import { List } from '@mui/material';
import { useNavigate } from 'react-router-dom';
import { ListItemWidget } from './ListItemWidget';

export type TodoListsWidgetProps = {
  selectedId?: string;
};

const description = (total: number, completed: number = 0) => {
  return `${total - completed} pending, ${completed} completed`;
};

export function TodoListsWidget(props: TodoListsWidgetProps) {
  const powerSync = usePowerSync();
  const navigate = useNavigate();

<<<<<<< HEAD
  const { data: listRecords } = useQuery<ListRecord & { total_tasks: number; completed_tasks: number }>(`
=======
  const { data: listRecords, isLoading } = useQuery<ListRecord & { total_tasks: number; completed_tasks: number }>(`
>>>>>>> d62f3670
      SELECT
        ${LISTS_TABLE}.*, COUNT(${TODOS_TABLE}.id) AS total_tasks, SUM(CASE WHEN ${TODOS_TABLE}.completed = true THEN 1 ELSE 0 END) as completed_tasks
      FROM
        ${LISTS_TABLE}
      LEFT JOIN ${TODOS_TABLE}
        ON  ${LISTS_TABLE}.id = ${TODOS_TABLE}.list_id
      GROUP BY
        ${LISTS_TABLE}.id;
      `);

  const deleteList = async (id: string) => {
    await powerSync.writeTransaction(async (tx) => {
      // Delete associated todos
      await tx.execute(`DELETE FROM ${TODOS_TABLE} WHERE list_id = ?`, [id]);
      // Delete list record
      await tx.execute(`DELETE FROM ${LISTS_TABLE} WHERE id = ?`, [id]);
    });
  };

  if (isLoading) {
    return <div>Loading...</div>;
  }

  return (
    <List dense={false}>
      {listRecords.map((r) => (
        <ListItemWidget
          key={r.id}
          title={r.name ?? ''}
          description={description(r.total_tasks, r.completed_tasks)}
          selected={r.id == props.selectedId}
          onDelete={() => deleteList(r.id)}
          onPress={() => {
            navigate(TODO_LISTS_ROUTE + '/' + r.id);
          }}
        />
      ))}
    </List>
  );
}<|MERGE_RESOLUTION|>--- conflicted
+++ resolved
@@ -17,11 +17,7 @@
   const powerSync = usePowerSync();
   const navigate = useNavigate();
 
-<<<<<<< HEAD
-  const { data: listRecords } = useQuery<ListRecord & { total_tasks: number; completed_tasks: number }>(`
-=======
   const { data: listRecords, isLoading } = useQuery<ListRecord & { total_tasks: number; completed_tasks: number }>(`
->>>>>>> d62f3670
       SELECT
         ${LISTS_TABLE}.*, COUNT(${TODOS_TABLE}.id) AS total_tasks, SUM(CASE WHEN ${TODOS_TABLE}.completed = true THEN 1 ELSE 0 END) as completed_tasks
       FROM
