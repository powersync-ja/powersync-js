import { PowerSyncContext } from '@powersync/react';
import { WASQLitePowerSyncDatabaseOpenFactory } from '@powersync/web';
import { CircularProgress } from '@mui/material';
import Logger from 'js-logger';
import React, { Suspense } from 'react';
<<<<<<< HEAD

import { Buffer } from 'buffer';

// Polyfill for web sockets
if (typeof self.Buffer == 'undefined') {
  self.Buffer = Buffer;
}

import { configureFts } from '../../app/utils/fts_setup';
=======
import { configureFts } from '@/app/utils/fts_setup';
import { AppSchema } from '@/library/powersync/AppSchema';
import { SupabaseConnector } from '@/library/powersync/SupabaseConnector';
import { NavigationPanelContextProvider } from '../navigation/NavigationPanelContext';
>>>>>>> 2e45eaa6

const SupabaseContext = React.createContext<SupabaseConnector | null>(null);
export const useSupabase = () => React.useContext(SupabaseContext);

export const db = new WASQLitePowerSyncDatabaseOpenFactory({
  dbFilename: 'example.db',
  schema: AppSchema
}).getInstance();

export const SystemProvider = ({ children }: { children: React.ReactNode }) => {
  const [connector] = React.useState(new SupabaseConnector());
  const [powerSync] = React.useState(db);

  React.useEffect(() => {
    // Linting thinks this is a hook due to it's name
    Logger.useDefaults(); // eslint-disable-line
    Logger.setLevel(Logger.DEBUG);
    // For console testing purposes
    (window as any)._powersync = powerSync;

    powerSync.init();
    const l = connector.registerListener({
      initialized: () => {},
      sessionStarted: () => {
        powerSync.connect(connector);
      }
    });

    connector.init();

    // Demo using SQLite Full-Text Search with PowerSync.
    // See https://docs.powersync.com/usage-examples/full-text-search for more details
    configureFts();

    return () => l?.();
  }, [powerSync, connector]);

  return (
    <Suspense fallback={<CircularProgress />}>
      <PowerSyncContext.Provider value={powerSync}>
        <SupabaseContext.Provider value={connector}>
          <NavigationPanelContextProvider>{children}</NavigationPanelContextProvider>
        </SupabaseContext.Provider>
      </PowerSyncContext.Provider>
    </Suspense>
  );
};

export default SystemProvider;<|MERGE_RESOLUTION|>--- conflicted
+++ resolved
@@ -3,22 +3,16 @@
 import { CircularProgress } from '@mui/material';
 import Logger from 'js-logger';
 import React, { Suspense } from 'react';
-<<<<<<< HEAD
-
 import { Buffer } from 'buffer';
+import { configureFts } from '@/app/utils/fts_setup';
+import { AppSchema } from '@/library/powersync/AppSchema';
+import { SupabaseConnector } from '@/library/powersync/SupabaseConnector';
+import { NavigationPanelContextProvider } from '../navigation/NavigationPanelContext';
 
 // Polyfill for web sockets
 if (typeof self.Buffer == 'undefined') {
   self.Buffer = Buffer;
 }
-
-import { configureFts } from '../../app/utils/fts_setup';
-=======
-import { configureFts } from '@/app/utils/fts_setup';
-import { AppSchema } from '@/library/powersync/AppSchema';
-import { SupabaseConnector } from '@/library/powersync/SupabaseConnector';
-import { NavigationPanelContextProvider } from '../navigation/NavigationPanelContext';
->>>>>>> 2e45eaa6
 
 const SupabaseContext = React.createContext<SupabaseConnector | null>(null);
 export const useSupabase = () => React.useContext(SupabaseContext);
