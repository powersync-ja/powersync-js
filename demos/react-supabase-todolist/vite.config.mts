--- conflicted
+++ resolved
@@ -30,13 +30,8 @@
   optimizeDeps: {
     // Don't optimize these packages as they contain web workers and WASM files.
     // https://github.com/vitejs/vite/issues/11672#issuecomment-1415820673
-<<<<<<< HEAD
-    exclude: ['@journeyapps/wa-sqlite', '@journeyapps/powersync-sdk-web'],
-    include: ['object-hash', 'uuid', 'event-iterator', 'js-logger', 'lodash', 'can-ndjson-stream', 'bson']
-=======
     exclude: ['@journeyapps/wa-sqlite', '@powersync/web'],
-    include: ['object-hash', 'uuid', 'event-iterator', 'js-logger', 'lodash', 'can-ndjson-stream']
->>>>>>> 405add32
+    include: ['uuid', 'event-iterator', 'js-logger', 'lodash', 'can-ndjson-stream', 'bson']
   },
   plugins: [
     wasm(),
