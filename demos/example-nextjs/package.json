{
  "name": "example-nextjs",
  "version": "0.1.3",
  "private": true,
  "scripts": {
    "build": "next build",
    "clean": "rm -rf .next",
    "watch": "next dev",
    "start": "next start",
    "lint": "next lint"
  },
  "dependencies": {
    "@emotion/react": "^11.11.4",
    "@emotion/styled": "^11.11.0",
    "@fontsource/roboto": "^5.0.12",
    "@journeyapps/wa-sqlite": "~0.1.1",
    "@mui/icons-material": "^5.15.12",
    "@mui/material": "^5.15.12",
    "@powersync/react": "workspace:*",
    "@powersync/web": "workspace:*",
    "buffer": "^6.0.3",
    "js-logger": "^1.6.1",
    "lato-font": "^3.0.0",
    "next": "14.1.0",
    "next-images": "1.8.5",
<<<<<<< HEAD
    "react": "^18.2.0",
    "react-dom": "^18.2.0"
=======
    "react": "18.2.0",
    "react-dom": "18.2.0",
    "remixicon": "^2.5.0",
    "shiki": "^0.10.1",
    "simplify-js": "^1.2.4"
>>>>>>> 62e43aa6
  },
  "devDependencies": {
    "@types/node": "^20.12.12",
    "@types/react": "^18.2.64",
    "@types/react-dom": "^18.2.21",
    "autoprefixer": "^10.4.18",
    "babel-loader": "^9.1.3",
    "css-loader": "^6.10.0",
    "eslint": "^8.57.0",
    "eslint-config-next": "14.0.0",
    "postcss": "^8.4.38",
    "sass": "^1.77.1",
    "sass-loader": "^13.3.3",
    "style-loader": "^3.3.4",
    "tailwindcss": "^3.4.3"
  }
}<|MERGE_RESOLUTION|>--- conflicted
+++ resolved
@@ -23,16 +23,8 @@
     "lato-font": "^3.0.0",
     "next": "14.1.0",
     "next-images": "1.8.5",
-<<<<<<< HEAD
-    "react": "^18.2.0",
-    "react-dom": "^18.2.0"
-=======
     "react": "18.2.0",
-    "react-dom": "18.2.0",
-    "remixicon": "^2.5.0",
-    "shiki": "^0.10.1",
-    "simplify-js": "^1.2.4"
->>>>>>> 62e43aa6
+    "react-dom": "18.2.0"
   },
   "devDependencies": {
     "@types/node": "^20.12.12",
