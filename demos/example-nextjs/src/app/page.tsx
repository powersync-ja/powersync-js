--- conflicted
+++ resolved
@@ -6,11 +6,7 @@
 
 export default function EntryPage() {
   const db = usePowerSync();
-<<<<<<< HEAD
-  const { data: customers } = useQuery('SELECT id, name FROM customers');
-=======
   const { data: customers, isLoading } = useQuery('SELECT id, name FROM customers');
->>>>>>> d62f3670
 
   useEffect(() => {
     // Insert some test data
