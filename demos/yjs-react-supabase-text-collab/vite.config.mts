--- conflicted
+++ resolved
@@ -33,17 +33,14 @@
     // Don't optimize these packages as they contain web workers and WASM files.
     // https://github.com/vitejs/vite/issues/11672#issuecomment-1415820673
     exclude: ['@journeyapps/wa-sqlite', '@powersync/web'],
-<<<<<<< HEAD
-    include: ['uuid', 'event-iterator', 'js-logger', 'lodash', 'can-ndjson-stream', 'bson']
-=======
     include: [
       '@powersync/web > uuid',
       '@powersync/web > event-iterator',
       '@powersync/web > js-logger',
       '@powersync/web > lodash/throttle',
-      '@powersync/web > can-ndjson-stream'
+      '@powersync/web > can-ndjson-stream',
+      '@powersync/web > bson'
     ]
->>>>>>> 434c8a1d
   },
   plugins: [
     wasm(),
