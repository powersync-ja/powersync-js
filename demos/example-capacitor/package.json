{
  "name": "example-capacitor",
  "version": "0.0.11",
  "description": "Example of using Capacitor with PowerSync",
  "main": "index.js",
  "private": true,
  "author": "PowerSync",
  "keywords": [
    "capacitor",
    "mobile"
  ],
  "type": "module",
  "scripts": {
    "sync": "npx cap sync",
    "ios": "pnpm build && pnpm sync && npx cap run ios",
    "android": "pnpm build && pnpm sync && npx cap run android",
    "start": "vite",
    "build": "vite build",
    "preview": "vite preview"
  },
  "dependencies": {
    "@capacitor-community/sqlite": "^7.0.1",
    "@capacitor/android": "^7.4.3",
    "@capacitor/core": "latest",
    "@capacitor/ios": "^7.4.3",
    "@capacitor/splash-screen": "latest",
<<<<<<< HEAD
    "@journeyapps/wa-sqlite": "^1.3.1",
    "@powersync/capacitor": "workspace:*",
=======
    "@journeyapps/wa-sqlite": "^1.3.2",
>>>>>>> b00e1ec6
    "@powersync/react": "workspace:*",
    "@powersync/web": "workspace:*",
    "react": "^18.2.0",
    "react-dom": "^18.2.0",
    "react-router-dom": "^6.23.0"
  },
  "devDependencies": {
    "@capacitor/cli": "^7.4.3",
    "@swc/core": "~1.6.0",
    "@types/node": "^20.12.12",
    "@types/react": "^18.3.2",
    "@types/react-dom": "^18.3.0",
    "vite": "^5.2.11",
    "vite-plugin-require": "^1.2.14",
    "vite-plugin-top-level-await": "^1.4.1",
    "vite-plugin-wasm": "^3.3.0"
  }
}<|MERGE_RESOLUTION|>--- conflicted
+++ resolved
@@ -24,12 +24,8 @@
     "@capacitor/core": "latest",
     "@capacitor/ios": "^7.4.3",
     "@capacitor/splash-screen": "latest",
-<<<<<<< HEAD
-    "@journeyapps/wa-sqlite": "^1.3.1",
     "@powersync/capacitor": "workspace:*",
-=======
     "@journeyapps/wa-sqlite": "^1.3.2",
->>>>>>> b00e1ec6
     "@powersync/react": "workspace:*",
     "@powersync/web": "workspace:*",
     "react": "^18.2.0",
