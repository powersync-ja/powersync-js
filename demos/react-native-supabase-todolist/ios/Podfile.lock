--- conflicted
+++ resolved
@@ -1,23 +1,8 @@
 PODS:
   - boost (1.83.0)
   - DoubleConversion (1.1.6)
-  - EXConstants (16.0.1):
+  - EASClient (0.11.2):
     - ExpoModulesCore
-<<<<<<< HEAD
-  - Expo (51.0.4):
-    - ExpoModulesCore
-  - ExpoAsset (10.0.6):
-    - ExpoModulesCore
-  - ExpoCamera (15.0.7):
-    - ExpoModulesCore
-    - ZXingObjC/OneD
-    - ZXingObjC/PDF417
-  - ExpoFileSystem (17.0.1):
-    - ExpoModulesCore
-  - ExpoFont (12.0.5):
-    - ExpoModulesCore
-  - ExpoHead (3.5.10):
-=======
   - EXConstants (15.4.6):
     - ExpoModulesCore
   - EXFont (11.10.3):
@@ -31,48 +16,25 @@
     - ExpoModulesCore
     - ZXingObjC/OneD
     - ZXingObjC/PDF417
-  - ExpoCrypto (12.8.0):
+  - ExpoCrypto (12.8.1):
     - ExpoModulesCore
   - ExpoFileSystem (16.0.9):
     - ExpoModulesCore
   - ExpoHead (3.4.8):
->>>>>>> f5e42afe
     - ExpoModulesCore
-  - ExpoKeepAwake (13.0.1):
+  - ExpoKeepAwake (12.8.2):
     - ExpoModulesCore
-<<<<<<< HEAD
-  - ExpoModulesCore (1.12.10):
-    - DoubleConversion
-=======
   - ExpoModulesCore (1.11.13):
->>>>>>> f5e42afe
-    - glog
-    - hermes-engine
-    - RCT-Folly (= 2024.01.01.00)
-    - RCTRequired
-    - RCTTypeSafety
-    - React-Codegen
-    - React-Core
-    - React-debug
-    - React-Fabric
-    - React-featureflags
-    - React-graphics
-    - React-ImageManager
-    - React-jsinspector
+    - glog
+    - RCT-Folly (= 2022.05.16.00)
+    - React-Core
     - React-NativeModulesApple
     - React-RCTAppDelegate
-    - React-RCTFabric
-    - React-rendererdebug
-    - React-utils
-    - ReactCommon/turbomodule/bridging
-    - ReactCommon/turbomodule/core
-    - Yoga
-  - ExpoSecureStore (13.0.1):
+    - ReactCommon/turbomodule/core
+  - ExpoSecureStore (12.8.1):
     - ExpoModulesCore
-<<<<<<< HEAD
-  - EXSplashScreen (0.27.4):
-    - DoubleConversion
-=======
+  - EXSplashScreen (0.26.4):
+    - ExpoModulesCore
     - glog
     - RCT-Folly (= 2022.05.16.00)
     - React-Core
@@ -80,35 +42,13 @@
   - EXUpdates (0.24.12):
     - EASClient
     - EXManifests
->>>>>>> f5e42afe
     - ExpoModulesCore
-    - glog
-    - hermes-engine
-    - RCT-Folly (= 2024.01.01.00)
-    - RCTRequired
-    - RCTTypeSafety
-    - React-Codegen
-    - React-Core
-<<<<<<< HEAD
-    - React-debug
-    - React-Fabric
-    - React-featureflags
-    - React-graphics
-    - React-ImageManager
-    - React-NativeModulesApple
-    - React-RCTFabric
-    - React-rendererdebug
-    - React-utils
-    - ReactCommon/turbomodule/bridging
-    - ReactCommon/turbomodule/core
-    - Yoga
-  - FBLazyVector (0.74.1)
-  - fmt (9.1.0)
-  - glog (0.3.5)
-  - hermes-engine (0.74.1):
-    - hermes-engine/Pre-built (= 0.74.1)
-  - hermes-engine/Pre-built (0.74.1)
-=======
+    - EXStructuredHeaders
+    - EXUpdatesInterface
+    - glog
+    - RCT-Folly (= 2022.05.16.00)
+    - ReachabilitySwift
+    - React-Core
     - sqlite3 (~> 3.42.0)
   - EXUpdatesInterface (0.15.3)
   - FBLazyVector (0.73.6)
@@ -125,47 +65,26 @@
     - hermes-engine/Pre-built (= 0.73.6)
   - hermes-engine/Pre-built (0.73.6)
   - libevent (2.1.12)
->>>>>>> f5e42afe
   - powersync-sqlite-core (0.1.6)
-  - RCT-Folly (2024.01.01.00):
+  - RCT-Folly (2022.05.16.00):
     - boost
     - DoubleConversion
-    - fmt (= 9.1.0)
-    - glog
-    - RCT-Folly/Default (= 2024.01.01.00)
-  - RCT-Folly/Default (2024.01.01.00):
+    - fmt (~> 6.2.1)
+    - glog
+    - RCT-Folly/Default (= 2022.05.16.00)
+  - RCT-Folly/Default (2022.05.16.00):
     - boost
     - DoubleConversion
-    - fmt (= 9.1.0)
-    - glog
-  - RCT-Folly/Fabric (2024.01.01.00):
+    - fmt (~> 6.2.1)
+    - glog
+  - RCT-Folly/Fabric (2022.05.16.00):
     - boost
     - DoubleConversion
-<<<<<<< HEAD
-    - fmt (= 9.1.0)
-    - glog
-  - RCTDeprecation (0.74.1)
-  - RCTRequired (0.74.1)
-  - RCTTypeSafety (0.74.1):
-    - FBLazyVector (= 0.74.1)
-    - RCTRequired (= 0.74.1)
-    - React-Core (= 0.74.1)
-  - React (0.74.1):
-    - React-Core (= 0.74.1)
-    - React-Core/DevSupport (= 0.74.1)
-    - React-Core/RCTWebSocket (= 0.74.1)
-    - React-RCTActionSheet (= 0.74.1)
-    - React-RCTAnimation (= 0.74.1)
-    - React-RCTBlob (= 0.74.1)
-    - React-RCTImage (= 0.74.1)
-    - React-RCTLinking (= 0.74.1)
-    - React-RCTNetwork (= 0.74.1)
-    - React-RCTSettings (= 0.74.1)
-    - React-RCTText (= 0.74.1)
-    - React-RCTVibration (= 0.74.1)
-  - React-callinvoker (0.74.1)
-  - React-Codegen (0.74.1):
-=======
+    - fmt (~> 6.2.1)
+    - glog
+  - RCT-Folly/Futures (2022.05.16.00):
+    - boost
+    - DoubleConversion
     - fmt (~> 6.2.1)
     - glog
     - libevent
@@ -174,7 +93,7 @@
     - FBLazyVector (= 0.73.6)
     - RCTRequired (= 0.73.6)
     - React-Core (= 0.73.6)
-  - ReachabilitySwift (5.0.0)
+  - ReachabilitySwift (5.2.2)
   - React (0.73.6):
     - React-Core (= 0.73.6)
     - React-Core/DevSupport (= 0.73.6)
@@ -190,369 +109,217 @@
     - React-RCTVibration (= 0.73.6)
   - React-callinvoker (0.73.6)
   - React-Codegen (0.73.6):
->>>>>>> f5e42afe
-    - DoubleConversion
+    - DoubleConversion
+    - FBReactNativeSpec
     - glog
     - hermes-engine
     - RCT-Folly
     - RCTRequired
     - RCTTypeSafety
     - React-Core
-    - React-debug
-    - React-Fabric
-    - React-FabricImage
-    - React-featureflags
-    - React-graphics
     - React-jsi
     - React-jsiexecutor
     - React-NativeModulesApple
-    - React-rendererdebug
-    - React-utils
+    - React-rncore
     - ReactCommon/turbomodule/bridging
     - ReactCommon/turbomodule/core
-<<<<<<< HEAD
-  - React-Core (0.74.1):
-    - glog
-    - hermes-engine
-    - RCT-Folly (= 2024.01.01.00)
-    - RCTDeprecation
-    - React-Core/Default (= 0.74.1)
-=======
   - React-Core (0.73.6):
     - glog
     - hermes-engine
     - RCT-Folly (= 2022.05.16.00)
     - React-Core/Default (= 0.73.6)
->>>>>>> f5e42afe
-    - React-cxxreact
-    - React-featureflags
+    - React-cxxreact
     - React-hermes
     - React-jsi
     - React-jsiexecutor
-    - React-jsinspector
     - React-perflogger
     - React-runtimescheduler
     - React-utils
-    - SocketRocket (= 0.7.0)
-    - Yoga
-<<<<<<< HEAD
-  - React-Core/CoreModulesHeaders (0.74.1):
-=======
+    - SocketRocket (= 0.6.1)
+    - Yoga
   - React-Core/CoreModulesHeaders (0.73.6):
->>>>>>> f5e42afe
-    - glog
-    - hermes-engine
-    - RCT-Folly (= 2024.01.01.00)
-    - RCTDeprecation
+    - glog
+    - hermes-engine
+    - RCT-Folly (= 2022.05.16.00)
     - React-Core/Default
     - React-cxxreact
-    - React-featureflags
     - React-hermes
     - React-jsi
     - React-jsiexecutor
-    - React-jsinspector
     - React-perflogger
     - React-runtimescheduler
     - React-utils
-    - SocketRocket (= 0.7.0)
-    - Yoga
-<<<<<<< HEAD
-  - React-Core/Default (0.74.1):
-=======
+    - SocketRocket (= 0.6.1)
+    - Yoga
   - React-Core/Default (0.73.6):
->>>>>>> f5e42afe
-    - glog
-    - hermes-engine
-    - RCT-Folly (= 2024.01.01.00)
-    - RCTDeprecation
-    - React-cxxreact
-    - React-featureflags
+    - glog
+    - hermes-engine
+    - RCT-Folly (= 2022.05.16.00)
+    - React-cxxreact
     - React-hermes
     - React-jsi
     - React-jsiexecutor
-    - React-jsinspector
     - React-perflogger
     - React-runtimescheduler
     - React-utils
-    - SocketRocket (= 0.7.0)
-    - Yoga
-<<<<<<< HEAD
-  - React-Core/DevSupport (0.74.1):
-    - glog
-    - hermes-engine
-    - RCT-Folly (= 2024.01.01.00)
-    - RCTDeprecation
-    - React-Core/Default (= 0.74.1)
-    - React-Core/RCTWebSocket (= 0.74.1)
-=======
+    - SocketRocket (= 0.6.1)
+    - Yoga
   - React-Core/DevSupport (0.73.6):
     - glog
     - hermes-engine
     - RCT-Folly (= 2022.05.16.00)
     - React-Core/Default (= 0.73.6)
     - React-Core/RCTWebSocket (= 0.73.6)
->>>>>>> f5e42afe
-    - React-cxxreact
-    - React-featureflags
+    - React-cxxreact
     - React-hermes
     - React-jsi
     - React-jsiexecutor
-<<<<<<< HEAD
-    - React-jsinspector
-=======
     - React-jsinspector (= 0.73.6)
->>>>>>> f5e42afe
     - React-perflogger
     - React-runtimescheduler
     - React-utils
-    - SocketRocket (= 0.7.0)
-    - Yoga
-<<<<<<< HEAD
-  - React-Core/RCTActionSheetHeaders (0.74.1):
-=======
+    - SocketRocket (= 0.6.1)
+    - Yoga
   - React-Core/RCTActionSheetHeaders (0.73.6):
->>>>>>> f5e42afe
-    - glog
-    - hermes-engine
-    - RCT-Folly (= 2024.01.01.00)
-    - RCTDeprecation
+    - glog
+    - hermes-engine
+    - RCT-Folly (= 2022.05.16.00)
     - React-Core/Default
     - React-cxxreact
-    - React-featureflags
     - React-hermes
     - React-jsi
     - React-jsiexecutor
-    - React-jsinspector
     - React-perflogger
     - React-runtimescheduler
     - React-utils
-    - SocketRocket (= 0.7.0)
-    - Yoga
-<<<<<<< HEAD
-  - React-Core/RCTAnimationHeaders (0.74.1):
-=======
+    - SocketRocket (= 0.6.1)
+    - Yoga
   - React-Core/RCTAnimationHeaders (0.73.6):
->>>>>>> f5e42afe
-    - glog
-    - hermes-engine
-    - RCT-Folly (= 2024.01.01.00)
-    - RCTDeprecation
+    - glog
+    - hermes-engine
+    - RCT-Folly (= 2022.05.16.00)
     - React-Core/Default
     - React-cxxreact
-    - React-featureflags
     - React-hermes
     - React-jsi
     - React-jsiexecutor
-    - React-jsinspector
     - React-perflogger
     - React-runtimescheduler
     - React-utils
-    - SocketRocket (= 0.7.0)
-    - Yoga
-<<<<<<< HEAD
-  - React-Core/RCTBlobHeaders (0.74.1):
-=======
+    - SocketRocket (= 0.6.1)
+    - Yoga
   - React-Core/RCTBlobHeaders (0.73.6):
->>>>>>> f5e42afe
-    - glog
-    - hermes-engine
-    - RCT-Folly (= 2024.01.01.00)
-    - RCTDeprecation
+    - glog
+    - hermes-engine
+    - RCT-Folly (= 2022.05.16.00)
     - React-Core/Default
     - React-cxxreact
-    - React-featureflags
     - React-hermes
     - React-jsi
     - React-jsiexecutor
-    - React-jsinspector
     - React-perflogger
     - React-runtimescheduler
     - React-utils
-    - SocketRocket (= 0.7.0)
-    - Yoga
-<<<<<<< HEAD
-  - React-Core/RCTImageHeaders (0.74.1):
-=======
+    - SocketRocket (= 0.6.1)
+    - Yoga
   - React-Core/RCTImageHeaders (0.73.6):
->>>>>>> f5e42afe
-    - glog
-    - hermes-engine
-    - RCT-Folly (= 2024.01.01.00)
-    - RCTDeprecation
+    - glog
+    - hermes-engine
+    - RCT-Folly (= 2022.05.16.00)
     - React-Core/Default
     - React-cxxreact
-    - React-featureflags
     - React-hermes
     - React-jsi
     - React-jsiexecutor
-    - React-jsinspector
     - React-perflogger
     - React-runtimescheduler
     - React-utils
-    - SocketRocket (= 0.7.0)
-    - Yoga
-<<<<<<< HEAD
-  - React-Core/RCTLinkingHeaders (0.74.1):
-=======
+    - SocketRocket (= 0.6.1)
+    - Yoga
   - React-Core/RCTLinkingHeaders (0.73.6):
->>>>>>> f5e42afe
-    - glog
-    - hermes-engine
-    - RCT-Folly (= 2024.01.01.00)
-    - RCTDeprecation
+    - glog
+    - hermes-engine
+    - RCT-Folly (= 2022.05.16.00)
     - React-Core/Default
     - React-cxxreact
-    - React-featureflags
     - React-hermes
     - React-jsi
     - React-jsiexecutor
-    - React-jsinspector
     - React-perflogger
     - React-runtimescheduler
     - React-utils
-    - SocketRocket (= 0.7.0)
-    - Yoga
-<<<<<<< HEAD
-  - React-Core/RCTNetworkHeaders (0.74.1):
-=======
+    - SocketRocket (= 0.6.1)
+    - Yoga
   - React-Core/RCTNetworkHeaders (0.73.6):
->>>>>>> f5e42afe
-    - glog
-    - hermes-engine
-    - RCT-Folly (= 2024.01.01.00)
-    - RCTDeprecation
+    - glog
+    - hermes-engine
+    - RCT-Folly (= 2022.05.16.00)
     - React-Core/Default
     - React-cxxreact
-    - React-featureflags
     - React-hermes
     - React-jsi
     - React-jsiexecutor
-    - React-jsinspector
     - React-perflogger
     - React-runtimescheduler
     - React-utils
-    - SocketRocket (= 0.7.0)
-    - Yoga
-<<<<<<< HEAD
-  - React-Core/RCTSettingsHeaders (0.74.1):
-=======
+    - SocketRocket (= 0.6.1)
+    - Yoga
   - React-Core/RCTSettingsHeaders (0.73.6):
->>>>>>> f5e42afe
-    - glog
-    - hermes-engine
-    - RCT-Folly (= 2024.01.01.00)
-    - RCTDeprecation
+    - glog
+    - hermes-engine
+    - RCT-Folly (= 2022.05.16.00)
     - React-Core/Default
     - React-cxxreact
-    - React-featureflags
     - React-hermes
     - React-jsi
     - React-jsiexecutor
-    - React-jsinspector
     - React-perflogger
     - React-runtimescheduler
     - React-utils
-    - SocketRocket (= 0.7.0)
-    - Yoga
-<<<<<<< HEAD
-  - React-Core/RCTTextHeaders (0.74.1):
-=======
+    - SocketRocket (= 0.6.1)
+    - Yoga
   - React-Core/RCTTextHeaders (0.73.6):
->>>>>>> f5e42afe
-    - glog
-    - hermes-engine
-    - RCT-Folly (= 2024.01.01.00)
-    - RCTDeprecation
+    - glog
+    - hermes-engine
+    - RCT-Folly (= 2022.05.16.00)
     - React-Core/Default
     - React-cxxreact
-    - React-featureflags
     - React-hermes
     - React-jsi
     - React-jsiexecutor
-    - React-jsinspector
     - React-perflogger
     - React-runtimescheduler
     - React-utils
-    - SocketRocket (= 0.7.0)
-    - Yoga
-<<<<<<< HEAD
-  - React-Core/RCTVibrationHeaders (0.74.1):
-=======
+    - SocketRocket (= 0.6.1)
+    - Yoga
   - React-Core/RCTVibrationHeaders (0.73.6):
->>>>>>> f5e42afe
-    - glog
-    - hermes-engine
-    - RCT-Folly (= 2024.01.01.00)
-    - RCTDeprecation
+    - glog
+    - hermes-engine
+    - RCT-Folly (= 2022.05.16.00)
     - React-Core/Default
     - React-cxxreact
-    - React-featureflags
     - React-hermes
     - React-jsi
     - React-jsiexecutor
-    - React-jsinspector
     - React-perflogger
     - React-runtimescheduler
     - React-utils
-    - SocketRocket (= 0.7.0)
-    - Yoga
-<<<<<<< HEAD
-  - React-Core/RCTWebSocket (0.74.1):
-    - glog
-    - hermes-engine
-    - RCT-Folly (= 2024.01.01.00)
-    - RCTDeprecation
-    - React-Core/Default (= 0.74.1)
-=======
+    - SocketRocket (= 0.6.1)
+    - Yoga
   - React-Core/RCTWebSocket (0.73.6):
     - glog
     - hermes-engine
     - RCT-Folly (= 2022.05.16.00)
     - React-Core/Default (= 0.73.6)
->>>>>>> f5e42afe
-    - React-cxxreact
-    - React-featureflags
+    - React-cxxreact
     - React-hermes
     - React-jsi
     - React-jsiexecutor
-    - React-jsinspector
     - React-perflogger
     - React-runtimescheduler
     - React-utils
-    - SocketRocket (= 0.7.0)
-    - Yoga
-<<<<<<< HEAD
-  - React-CoreModules (0.74.1):
-    - DoubleConversion
-    - fmt (= 9.1.0)
-    - RCT-Folly (= 2024.01.01.00)
-    - RCTTypeSafety (= 0.74.1)
-    - React-Codegen
-    - React-Core/CoreModulesHeaders (= 0.74.1)
-    - React-jsi (= 0.74.1)
-    - React-jsinspector
-    - React-NativeModulesApple
-    - React-RCTBlob
-    - React-RCTImage (= 0.74.1)
-    - ReactCommon
-    - SocketRocket (= 0.7.0)
-  - React-cxxreact (0.74.1):
-    - boost (= 1.83.0)
-    - DoubleConversion
-    - fmt (= 9.1.0)
-    - glog
-    - hermes-engine
-    - RCT-Folly (= 2024.01.01.00)
-    - React-callinvoker (= 0.74.1)
-    - React-debug (= 0.74.1)
-    - React-jsi (= 0.74.1)
-    - React-jsinspector
-    - React-logger (= 0.74.1)
-    - React-perflogger (= 0.74.1)
-    - React-runtimeexecutor (= 0.74.1)
-  - React-debug (0.74.1)
-  - React-Fabric (0.74.1):
-=======
+    - SocketRocket (= 0.6.1)
+    - Yoga
   - React-CoreModules (0.73.6):
     - RCT-Folly (= 2022.05.16.00)
     - RCTTypeSafety (= 0.73.6)
@@ -580,33 +347,16 @@
     - React-runtimeexecutor (= 0.73.6)
   - React-debug (0.73.6)
   - React-Fabric (0.73.6):
->>>>>>> f5e42afe
-    - DoubleConversion
-    - fmt (= 9.1.0)
-    - glog
-    - hermes-engine
-    - RCT-Folly/Fabric (= 2024.01.01.00)
-    - RCTRequired
-    - RCTTypeSafety
-    - React-Core
-    - React-cxxreact
-    - React-debug
-<<<<<<< HEAD
-    - React-Fabric/animations (= 0.74.1)
-    - React-Fabric/attributedstring (= 0.74.1)
-    - React-Fabric/componentregistry (= 0.74.1)
-    - React-Fabric/componentregistrynative (= 0.74.1)
-    - React-Fabric/components (= 0.74.1)
-    - React-Fabric/core (= 0.74.1)
-    - React-Fabric/imagemanager (= 0.74.1)
-    - React-Fabric/leakchecker (= 0.74.1)
-    - React-Fabric/mounting (= 0.74.1)
-    - React-Fabric/scheduler (= 0.74.1)
-    - React-Fabric/telemetry (= 0.74.1)
-    - React-Fabric/templateprocessor (= 0.74.1)
-    - React-Fabric/textlayoutmanager (= 0.74.1)
-    - React-Fabric/uimanager (= 0.74.1)
-=======
+    - DoubleConversion
+    - fmt (~> 6.2.1)
+    - glog
+    - hermes-engine
+    - RCT-Folly/Fabric (= 2022.05.16.00)
+    - RCTRequired
+    - RCTTypeSafety
+    - React-Core
+    - React-cxxreact
+    - React-debug
     - React-Fabric/animations (= 0.73.6)
     - React-Fabric/attributedstring (= 0.73.6)
     - React-Fabric/componentregistry (= 0.73.6)
@@ -621,135 +371,101 @@
     - React-Fabric/templateprocessor (= 0.73.6)
     - React-Fabric/textlayoutmanager (= 0.73.6)
     - React-Fabric/uimanager (= 0.73.6)
->>>>>>> f5e42afe
-    - React-graphics
-    - React-jsi
-    - React-jsiexecutor
-    - React-logger
-    - React-rendererdebug
-    - React-runtimescheduler
-    - React-utils
-    - ReactCommon/turbomodule/core
-<<<<<<< HEAD
-  - React-Fabric/animations (0.74.1):
-=======
+    - React-graphics
+    - React-jsi
+    - React-jsiexecutor
+    - React-logger
+    - React-rendererdebug
+    - React-runtimescheduler
+    - React-utils
+    - ReactCommon/turbomodule/core
   - React-Fabric/animations (0.73.6):
->>>>>>> f5e42afe
-    - DoubleConversion
-    - fmt (= 9.1.0)
-    - glog
-    - hermes-engine
-    - RCT-Folly/Fabric (= 2024.01.01.00)
-    - RCTRequired
-    - RCTTypeSafety
-    - React-Core
-    - React-cxxreact
-    - React-debug
-    - React-graphics
-    - React-jsi
-    - React-jsiexecutor
-    - React-logger
-    - React-rendererdebug
-    - React-runtimescheduler
-    - React-utils
-    - ReactCommon/turbomodule/core
-<<<<<<< HEAD
-  - React-Fabric/attributedstring (0.74.1):
-=======
+    - DoubleConversion
+    - fmt (~> 6.2.1)
+    - glog
+    - hermes-engine
+    - RCT-Folly/Fabric (= 2022.05.16.00)
+    - RCTRequired
+    - RCTTypeSafety
+    - React-Core
+    - React-cxxreact
+    - React-debug
+    - React-graphics
+    - React-jsi
+    - React-jsiexecutor
+    - React-logger
+    - React-rendererdebug
+    - React-runtimescheduler
+    - React-utils
+    - ReactCommon/turbomodule/core
   - React-Fabric/attributedstring (0.73.6):
->>>>>>> f5e42afe
-    - DoubleConversion
-    - fmt (= 9.1.0)
-    - glog
-    - hermes-engine
-    - RCT-Folly/Fabric (= 2024.01.01.00)
-    - RCTRequired
-    - RCTTypeSafety
-    - React-Core
-    - React-cxxreact
-    - React-debug
-    - React-graphics
-    - React-jsi
-    - React-jsiexecutor
-    - React-logger
-    - React-rendererdebug
-    - React-runtimescheduler
-    - React-utils
-    - ReactCommon/turbomodule/core
-<<<<<<< HEAD
-  - React-Fabric/componentregistry (0.74.1):
-=======
+    - DoubleConversion
+    - fmt (~> 6.2.1)
+    - glog
+    - hermes-engine
+    - RCT-Folly/Fabric (= 2022.05.16.00)
+    - RCTRequired
+    - RCTTypeSafety
+    - React-Core
+    - React-cxxreact
+    - React-debug
+    - React-graphics
+    - React-jsi
+    - React-jsiexecutor
+    - React-logger
+    - React-rendererdebug
+    - React-runtimescheduler
+    - React-utils
+    - ReactCommon/turbomodule/core
   - React-Fabric/componentregistry (0.73.6):
->>>>>>> f5e42afe
-    - DoubleConversion
-    - fmt (= 9.1.0)
-    - glog
-    - hermes-engine
-    - RCT-Folly/Fabric (= 2024.01.01.00)
-    - RCTRequired
-    - RCTTypeSafety
-    - React-Core
-    - React-cxxreact
-    - React-debug
-    - React-graphics
-    - React-jsi
-    - React-jsiexecutor
-    - React-logger
-    - React-rendererdebug
-    - React-runtimescheduler
-    - React-utils
-    - ReactCommon/turbomodule/core
-<<<<<<< HEAD
-  - React-Fabric/componentregistrynative (0.74.1):
-=======
+    - DoubleConversion
+    - fmt (~> 6.2.1)
+    - glog
+    - hermes-engine
+    - RCT-Folly/Fabric (= 2022.05.16.00)
+    - RCTRequired
+    - RCTTypeSafety
+    - React-Core
+    - React-cxxreact
+    - React-debug
+    - React-graphics
+    - React-jsi
+    - React-jsiexecutor
+    - React-logger
+    - React-rendererdebug
+    - React-runtimescheduler
+    - React-utils
+    - ReactCommon/turbomodule/core
   - React-Fabric/componentregistrynative (0.73.6):
->>>>>>> f5e42afe
-    - DoubleConversion
-    - fmt (= 9.1.0)
-    - glog
-    - hermes-engine
-    - RCT-Folly/Fabric (= 2024.01.01.00)
-    - RCTRequired
-    - RCTTypeSafety
-    - React-Core
-    - React-cxxreact
-    - React-debug
-    - React-graphics
-    - React-jsi
-    - React-jsiexecutor
-    - React-logger
-    - React-rendererdebug
-    - React-runtimescheduler
-    - React-utils
-    - ReactCommon/turbomodule/core
-<<<<<<< HEAD
-  - React-Fabric/components (0.74.1):
-=======
+    - DoubleConversion
+    - fmt (~> 6.2.1)
+    - glog
+    - hermes-engine
+    - RCT-Folly/Fabric (= 2022.05.16.00)
+    - RCTRequired
+    - RCTTypeSafety
+    - React-Core
+    - React-cxxreact
+    - React-debug
+    - React-graphics
+    - React-jsi
+    - React-jsiexecutor
+    - React-logger
+    - React-rendererdebug
+    - React-runtimescheduler
+    - React-utils
+    - ReactCommon/turbomodule/core
   - React-Fabric/components (0.73.6):
->>>>>>> f5e42afe
-    - DoubleConversion
-    - fmt (= 9.1.0)
-    - glog
-    - hermes-engine
-    - RCT-Folly/Fabric (= 2024.01.01.00)
-    - RCTRequired
-    - RCTTypeSafety
-    - React-Core
-    - React-cxxreact
-    - React-debug
-<<<<<<< HEAD
-    - React-Fabric/components/inputaccessory (= 0.74.1)
-    - React-Fabric/components/legacyviewmanagerinterop (= 0.74.1)
-    - React-Fabric/components/modal (= 0.74.1)
-    - React-Fabric/components/rncore (= 0.74.1)
-    - React-Fabric/components/root (= 0.74.1)
-    - React-Fabric/components/safeareaview (= 0.74.1)
-    - React-Fabric/components/scrollview (= 0.74.1)
-    - React-Fabric/components/text (= 0.74.1)
-    - React-Fabric/components/textinput (= 0.74.1)
-    - React-Fabric/components/unimplementedview (= 0.74.1)
-    - React-Fabric/components/view (= 0.74.1)
-=======
+    - DoubleConversion
+    - fmt (~> 6.2.1)
+    - glog
+    - hermes-engine
+    - RCT-Folly/Fabric (= 2022.05.16.00)
+    - RCTRequired
+    - RCTTypeSafety
+    - React-Core
+    - React-cxxreact
+    - React-debug
     - React-Fabric/components/inputaccessory (= 0.73.6)
     - React-Fabric/components/legacyviewmanagerinterop (= 0.73.6)
     - React-Fabric/components/modal (= 0.73.6)
@@ -761,440 +477,363 @@
     - React-Fabric/components/textinput (= 0.73.6)
     - React-Fabric/components/unimplementedview (= 0.73.6)
     - React-Fabric/components/view (= 0.73.6)
->>>>>>> f5e42afe
-    - React-graphics
-    - React-jsi
-    - React-jsiexecutor
-    - React-logger
-    - React-rendererdebug
-    - React-runtimescheduler
-    - React-utils
-    - ReactCommon/turbomodule/core
-<<<<<<< HEAD
-  - React-Fabric/components/inputaccessory (0.74.1):
-=======
+    - React-graphics
+    - React-jsi
+    - React-jsiexecutor
+    - React-logger
+    - React-rendererdebug
+    - React-runtimescheduler
+    - React-utils
+    - ReactCommon/turbomodule/core
   - React-Fabric/components/inputaccessory (0.73.6):
->>>>>>> f5e42afe
-    - DoubleConversion
-    - fmt (= 9.1.0)
-    - glog
-    - hermes-engine
-    - RCT-Folly/Fabric (= 2024.01.01.00)
-    - RCTRequired
-    - RCTTypeSafety
-    - React-Core
-    - React-cxxreact
-    - React-debug
-    - React-graphics
-    - React-jsi
-    - React-jsiexecutor
-    - React-logger
-    - React-rendererdebug
-    - React-runtimescheduler
-    - React-utils
-    - ReactCommon/turbomodule/core
-<<<<<<< HEAD
-  - React-Fabric/components/legacyviewmanagerinterop (0.74.1):
-=======
+    - DoubleConversion
+    - fmt (~> 6.2.1)
+    - glog
+    - hermes-engine
+    - RCT-Folly/Fabric (= 2022.05.16.00)
+    - RCTRequired
+    - RCTTypeSafety
+    - React-Core
+    - React-cxxreact
+    - React-debug
+    - React-graphics
+    - React-jsi
+    - React-jsiexecutor
+    - React-logger
+    - React-rendererdebug
+    - React-runtimescheduler
+    - React-utils
+    - ReactCommon/turbomodule/core
   - React-Fabric/components/legacyviewmanagerinterop (0.73.6):
->>>>>>> f5e42afe
-    - DoubleConversion
-    - fmt (= 9.1.0)
-    - glog
-    - hermes-engine
-    - RCT-Folly/Fabric (= 2024.01.01.00)
-    - RCTRequired
-    - RCTTypeSafety
-    - React-Core
-    - React-cxxreact
-    - React-debug
-    - React-graphics
-    - React-jsi
-    - React-jsiexecutor
-    - React-logger
-    - React-rendererdebug
-    - React-runtimescheduler
-    - React-utils
-    - ReactCommon/turbomodule/core
-<<<<<<< HEAD
-  - React-Fabric/components/modal (0.74.1):
-=======
+    - DoubleConversion
+    - fmt (~> 6.2.1)
+    - glog
+    - hermes-engine
+    - RCT-Folly/Fabric (= 2022.05.16.00)
+    - RCTRequired
+    - RCTTypeSafety
+    - React-Core
+    - React-cxxreact
+    - React-debug
+    - React-graphics
+    - React-jsi
+    - React-jsiexecutor
+    - React-logger
+    - React-rendererdebug
+    - React-runtimescheduler
+    - React-utils
+    - ReactCommon/turbomodule/core
   - React-Fabric/components/modal (0.73.6):
->>>>>>> f5e42afe
-    - DoubleConversion
-    - fmt (= 9.1.0)
-    - glog
-    - hermes-engine
-    - RCT-Folly/Fabric (= 2024.01.01.00)
-    - RCTRequired
-    - RCTTypeSafety
-    - React-Core
-    - React-cxxreact
-    - React-debug
-    - React-graphics
-    - React-jsi
-    - React-jsiexecutor
-    - React-logger
-    - React-rendererdebug
-    - React-runtimescheduler
-    - React-utils
-    - ReactCommon/turbomodule/core
-<<<<<<< HEAD
-  - React-Fabric/components/rncore (0.74.1):
-=======
+    - DoubleConversion
+    - fmt (~> 6.2.1)
+    - glog
+    - hermes-engine
+    - RCT-Folly/Fabric (= 2022.05.16.00)
+    - RCTRequired
+    - RCTTypeSafety
+    - React-Core
+    - React-cxxreact
+    - React-debug
+    - React-graphics
+    - React-jsi
+    - React-jsiexecutor
+    - React-logger
+    - React-rendererdebug
+    - React-runtimescheduler
+    - React-utils
+    - ReactCommon/turbomodule/core
   - React-Fabric/components/rncore (0.73.6):
->>>>>>> f5e42afe
-    - DoubleConversion
-    - fmt (= 9.1.0)
-    - glog
-    - hermes-engine
-    - RCT-Folly/Fabric (= 2024.01.01.00)
-    - RCTRequired
-    - RCTTypeSafety
-    - React-Core
-    - React-cxxreact
-    - React-debug
-    - React-graphics
-    - React-jsi
-    - React-jsiexecutor
-    - React-logger
-    - React-rendererdebug
-    - React-runtimescheduler
-    - React-utils
-    - ReactCommon/turbomodule/core
-<<<<<<< HEAD
-  - React-Fabric/components/root (0.74.1):
-=======
+    - DoubleConversion
+    - fmt (~> 6.2.1)
+    - glog
+    - hermes-engine
+    - RCT-Folly/Fabric (= 2022.05.16.00)
+    - RCTRequired
+    - RCTTypeSafety
+    - React-Core
+    - React-cxxreact
+    - React-debug
+    - React-graphics
+    - React-jsi
+    - React-jsiexecutor
+    - React-logger
+    - React-rendererdebug
+    - React-runtimescheduler
+    - React-utils
+    - ReactCommon/turbomodule/core
   - React-Fabric/components/root (0.73.6):
->>>>>>> f5e42afe
-    - DoubleConversion
-    - fmt (= 9.1.0)
-    - glog
-    - hermes-engine
-    - RCT-Folly/Fabric (= 2024.01.01.00)
-    - RCTRequired
-    - RCTTypeSafety
-    - React-Core
-    - React-cxxreact
-    - React-debug
-    - React-graphics
-    - React-jsi
-    - React-jsiexecutor
-    - React-logger
-    - React-rendererdebug
-    - React-runtimescheduler
-    - React-utils
-    - ReactCommon/turbomodule/core
-<<<<<<< HEAD
-  - React-Fabric/components/safeareaview (0.74.1):
-=======
+    - DoubleConversion
+    - fmt (~> 6.2.1)
+    - glog
+    - hermes-engine
+    - RCT-Folly/Fabric (= 2022.05.16.00)
+    - RCTRequired
+    - RCTTypeSafety
+    - React-Core
+    - React-cxxreact
+    - React-debug
+    - React-graphics
+    - React-jsi
+    - React-jsiexecutor
+    - React-logger
+    - React-rendererdebug
+    - React-runtimescheduler
+    - React-utils
+    - ReactCommon/turbomodule/core
   - React-Fabric/components/safeareaview (0.73.6):
->>>>>>> f5e42afe
-    - DoubleConversion
-    - fmt (= 9.1.0)
-    - glog
-    - hermes-engine
-    - RCT-Folly/Fabric (= 2024.01.01.00)
-    - RCTRequired
-    - RCTTypeSafety
-    - React-Core
-    - React-cxxreact
-    - React-debug
-    - React-graphics
-    - React-jsi
-    - React-jsiexecutor
-    - React-logger
-    - React-rendererdebug
-    - React-runtimescheduler
-    - React-utils
-    - ReactCommon/turbomodule/core
-<<<<<<< HEAD
-  - React-Fabric/components/scrollview (0.74.1):
-=======
+    - DoubleConversion
+    - fmt (~> 6.2.1)
+    - glog
+    - hermes-engine
+    - RCT-Folly/Fabric (= 2022.05.16.00)
+    - RCTRequired
+    - RCTTypeSafety
+    - React-Core
+    - React-cxxreact
+    - React-debug
+    - React-graphics
+    - React-jsi
+    - React-jsiexecutor
+    - React-logger
+    - React-rendererdebug
+    - React-runtimescheduler
+    - React-utils
+    - ReactCommon/turbomodule/core
   - React-Fabric/components/scrollview (0.73.6):
->>>>>>> f5e42afe
-    - DoubleConversion
-    - fmt (= 9.1.0)
-    - glog
-    - hermes-engine
-    - RCT-Folly/Fabric (= 2024.01.01.00)
-    - RCTRequired
-    - RCTTypeSafety
-    - React-Core
-    - React-cxxreact
-    - React-debug
-    - React-graphics
-    - React-jsi
-    - React-jsiexecutor
-    - React-logger
-    - React-rendererdebug
-    - React-runtimescheduler
-    - React-utils
-    - ReactCommon/turbomodule/core
-<<<<<<< HEAD
-  - React-Fabric/components/text (0.74.1):
-=======
+    - DoubleConversion
+    - fmt (~> 6.2.1)
+    - glog
+    - hermes-engine
+    - RCT-Folly/Fabric (= 2022.05.16.00)
+    - RCTRequired
+    - RCTTypeSafety
+    - React-Core
+    - React-cxxreact
+    - React-debug
+    - React-graphics
+    - React-jsi
+    - React-jsiexecutor
+    - React-logger
+    - React-rendererdebug
+    - React-runtimescheduler
+    - React-utils
+    - ReactCommon/turbomodule/core
   - React-Fabric/components/text (0.73.6):
->>>>>>> f5e42afe
-    - DoubleConversion
-    - fmt (= 9.1.0)
-    - glog
-    - hermes-engine
-    - RCT-Folly/Fabric (= 2024.01.01.00)
-    - RCTRequired
-    - RCTTypeSafety
-    - React-Core
-    - React-cxxreact
-    - React-debug
-    - React-graphics
-    - React-jsi
-    - React-jsiexecutor
-    - React-logger
-    - React-rendererdebug
-    - React-runtimescheduler
-    - React-utils
-    - ReactCommon/turbomodule/core
-<<<<<<< HEAD
-  - React-Fabric/components/textinput (0.74.1):
-=======
+    - DoubleConversion
+    - fmt (~> 6.2.1)
+    - glog
+    - hermes-engine
+    - RCT-Folly/Fabric (= 2022.05.16.00)
+    - RCTRequired
+    - RCTTypeSafety
+    - React-Core
+    - React-cxxreact
+    - React-debug
+    - React-graphics
+    - React-jsi
+    - React-jsiexecutor
+    - React-logger
+    - React-rendererdebug
+    - React-runtimescheduler
+    - React-utils
+    - ReactCommon/turbomodule/core
   - React-Fabric/components/textinput (0.73.6):
->>>>>>> f5e42afe
-    - DoubleConversion
-    - fmt (= 9.1.0)
-    - glog
-    - hermes-engine
-    - RCT-Folly/Fabric (= 2024.01.01.00)
-    - RCTRequired
-    - RCTTypeSafety
-    - React-Core
-    - React-cxxreact
-    - React-debug
-    - React-graphics
-    - React-jsi
-    - React-jsiexecutor
-    - React-logger
-    - React-rendererdebug
-    - React-runtimescheduler
-    - React-utils
-    - ReactCommon/turbomodule/core
-<<<<<<< HEAD
-  - React-Fabric/components/unimplementedview (0.74.1):
-=======
+    - DoubleConversion
+    - fmt (~> 6.2.1)
+    - glog
+    - hermes-engine
+    - RCT-Folly/Fabric (= 2022.05.16.00)
+    - RCTRequired
+    - RCTTypeSafety
+    - React-Core
+    - React-cxxreact
+    - React-debug
+    - React-graphics
+    - React-jsi
+    - React-jsiexecutor
+    - React-logger
+    - React-rendererdebug
+    - React-runtimescheduler
+    - React-utils
+    - ReactCommon/turbomodule/core
   - React-Fabric/components/unimplementedview (0.73.6):
->>>>>>> f5e42afe
-    - DoubleConversion
-    - fmt (= 9.1.0)
-    - glog
-    - hermes-engine
-    - RCT-Folly/Fabric (= 2024.01.01.00)
-    - RCTRequired
-    - RCTTypeSafety
-    - React-Core
-    - React-cxxreact
-    - React-debug
-    - React-graphics
-    - React-jsi
-    - React-jsiexecutor
-    - React-logger
-    - React-rendererdebug
-    - React-runtimescheduler
-    - React-utils
-    - ReactCommon/turbomodule/core
-<<<<<<< HEAD
-  - React-Fabric/components/view (0.74.1):
-=======
+    - DoubleConversion
+    - fmt (~> 6.2.1)
+    - glog
+    - hermes-engine
+    - RCT-Folly/Fabric (= 2022.05.16.00)
+    - RCTRequired
+    - RCTTypeSafety
+    - React-Core
+    - React-cxxreact
+    - React-debug
+    - React-graphics
+    - React-jsi
+    - React-jsiexecutor
+    - React-logger
+    - React-rendererdebug
+    - React-runtimescheduler
+    - React-utils
+    - ReactCommon/turbomodule/core
   - React-Fabric/components/view (0.73.6):
->>>>>>> f5e42afe
-    - DoubleConversion
-    - fmt (= 9.1.0)
-    - glog
-    - hermes-engine
-    - RCT-Folly/Fabric (= 2024.01.01.00)
-    - RCTRequired
-    - RCTTypeSafety
-    - React-Core
-    - React-cxxreact
-    - React-debug
-    - React-graphics
-    - React-jsi
-    - React-jsiexecutor
-    - React-logger
-    - React-rendererdebug
-    - React-runtimescheduler
-    - React-utils
-    - ReactCommon/turbomodule/core
-    - Yoga
-<<<<<<< HEAD
-  - React-Fabric/core (0.74.1):
-=======
+    - DoubleConversion
+    - fmt (~> 6.2.1)
+    - glog
+    - hermes-engine
+    - RCT-Folly/Fabric (= 2022.05.16.00)
+    - RCTRequired
+    - RCTTypeSafety
+    - React-Core
+    - React-cxxreact
+    - React-debug
+    - React-graphics
+    - React-jsi
+    - React-jsiexecutor
+    - React-logger
+    - React-rendererdebug
+    - React-runtimescheduler
+    - React-utils
+    - ReactCommon/turbomodule/core
+    - Yoga
   - React-Fabric/core (0.73.6):
->>>>>>> f5e42afe
-    - DoubleConversion
-    - fmt (= 9.1.0)
-    - glog
-    - hermes-engine
-    - RCT-Folly/Fabric (= 2024.01.01.00)
-    - RCTRequired
-    - RCTTypeSafety
-    - React-Core
-    - React-cxxreact
-    - React-debug
-    - React-graphics
-    - React-jsi
-    - React-jsiexecutor
-    - React-logger
-    - React-rendererdebug
-    - React-runtimescheduler
-    - React-utils
-    - ReactCommon/turbomodule/core
-<<<<<<< HEAD
-  - React-Fabric/imagemanager (0.74.1):
-=======
+    - DoubleConversion
+    - fmt (~> 6.2.1)
+    - glog
+    - hermes-engine
+    - RCT-Folly/Fabric (= 2022.05.16.00)
+    - RCTRequired
+    - RCTTypeSafety
+    - React-Core
+    - React-cxxreact
+    - React-debug
+    - React-graphics
+    - React-jsi
+    - React-jsiexecutor
+    - React-logger
+    - React-rendererdebug
+    - React-runtimescheduler
+    - React-utils
+    - ReactCommon/turbomodule/core
   - React-Fabric/imagemanager (0.73.6):
->>>>>>> f5e42afe
-    - DoubleConversion
-    - fmt (= 9.1.0)
-    - glog
-    - hermes-engine
-    - RCT-Folly/Fabric (= 2024.01.01.00)
-    - RCTRequired
-    - RCTTypeSafety
-    - React-Core
-    - React-cxxreact
-    - React-debug
-    - React-graphics
-    - React-jsi
-    - React-jsiexecutor
-    - React-logger
-    - React-rendererdebug
-    - React-runtimescheduler
-    - React-utils
-    - ReactCommon/turbomodule/core
-<<<<<<< HEAD
-  - React-Fabric/leakchecker (0.74.1):
-=======
+    - DoubleConversion
+    - fmt (~> 6.2.1)
+    - glog
+    - hermes-engine
+    - RCT-Folly/Fabric (= 2022.05.16.00)
+    - RCTRequired
+    - RCTTypeSafety
+    - React-Core
+    - React-cxxreact
+    - React-debug
+    - React-graphics
+    - React-jsi
+    - React-jsiexecutor
+    - React-logger
+    - React-rendererdebug
+    - React-runtimescheduler
+    - React-utils
+    - ReactCommon/turbomodule/core
   - React-Fabric/leakchecker (0.73.6):
->>>>>>> f5e42afe
-    - DoubleConversion
-    - fmt (= 9.1.0)
-    - glog
-    - hermes-engine
-    - RCT-Folly/Fabric (= 2024.01.01.00)
-    - RCTRequired
-    - RCTTypeSafety
-    - React-Core
-    - React-cxxreact
-    - React-debug
-    - React-graphics
-    - React-jsi
-    - React-jsiexecutor
-    - React-logger
-    - React-rendererdebug
-    - React-runtimescheduler
-    - React-utils
-    - ReactCommon/turbomodule/core
-<<<<<<< HEAD
-  - React-Fabric/mounting (0.74.1):
-=======
+    - DoubleConversion
+    - fmt (~> 6.2.1)
+    - glog
+    - hermes-engine
+    - RCT-Folly/Fabric (= 2022.05.16.00)
+    - RCTRequired
+    - RCTTypeSafety
+    - React-Core
+    - React-cxxreact
+    - React-debug
+    - React-graphics
+    - React-jsi
+    - React-jsiexecutor
+    - React-logger
+    - React-rendererdebug
+    - React-runtimescheduler
+    - React-utils
+    - ReactCommon/turbomodule/core
   - React-Fabric/mounting (0.73.6):
->>>>>>> f5e42afe
-    - DoubleConversion
-    - fmt (= 9.1.0)
-    - glog
-    - hermes-engine
-    - RCT-Folly/Fabric (= 2024.01.01.00)
-    - RCTRequired
-    - RCTTypeSafety
-    - React-Core
-    - React-cxxreact
-    - React-debug
-    - React-graphics
-    - React-jsi
-    - React-jsiexecutor
-    - React-logger
-    - React-rendererdebug
-    - React-runtimescheduler
-    - React-utils
-    - ReactCommon/turbomodule/core
-<<<<<<< HEAD
-  - React-Fabric/scheduler (0.74.1):
-=======
+    - DoubleConversion
+    - fmt (~> 6.2.1)
+    - glog
+    - hermes-engine
+    - RCT-Folly/Fabric (= 2022.05.16.00)
+    - RCTRequired
+    - RCTTypeSafety
+    - React-Core
+    - React-cxxreact
+    - React-debug
+    - React-graphics
+    - React-jsi
+    - React-jsiexecutor
+    - React-logger
+    - React-rendererdebug
+    - React-runtimescheduler
+    - React-utils
+    - ReactCommon/turbomodule/core
   - React-Fabric/scheduler (0.73.6):
->>>>>>> f5e42afe
-    - DoubleConversion
-    - fmt (= 9.1.0)
-    - glog
-    - hermes-engine
-    - RCT-Folly/Fabric (= 2024.01.01.00)
-    - RCTRequired
-    - RCTTypeSafety
-    - React-Core
-    - React-cxxreact
-    - React-debug
-    - React-graphics
-    - React-jsi
-    - React-jsiexecutor
-    - React-logger
-    - React-rendererdebug
-    - React-runtimescheduler
-    - React-utils
-    - ReactCommon/turbomodule/core
-<<<<<<< HEAD
-  - React-Fabric/telemetry (0.74.1):
-=======
+    - DoubleConversion
+    - fmt (~> 6.2.1)
+    - glog
+    - hermes-engine
+    - RCT-Folly/Fabric (= 2022.05.16.00)
+    - RCTRequired
+    - RCTTypeSafety
+    - React-Core
+    - React-cxxreact
+    - React-debug
+    - React-graphics
+    - React-jsi
+    - React-jsiexecutor
+    - React-logger
+    - React-rendererdebug
+    - React-runtimescheduler
+    - React-utils
+    - ReactCommon/turbomodule/core
   - React-Fabric/telemetry (0.73.6):
->>>>>>> f5e42afe
-    - DoubleConversion
-    - fmt (= 9.1.0)
-    - glog
-    - hermes-engine
-    - RCT-Folly/Fabric (= 2024.01.01.00)
-    - RCTRequired
-    - RCTTypeSafety
-    - React-Core
-    - React-cxxreact
-    - React-debug
-    - React-graphics
-    - React-jsi
-    - React-jsiexecutor
-    - React-logger
-    - React-rendererdebug
-    - React-runtimescheduler
-    - React-utils
-    - ReactCommon/turbomodule/core
-<<<<<<< HEAD
-  - React-Fabric/templateprocessor (0.74.1):
-=======
+    - DoubleConversion
+    - fmt (~> 6.2.1)
+    - glog
+    - hermes-engine
+    - RCT-Folly/Fabric (= 2022.05.16.00)
+    - RCTRequired
+    - RCTTypeSafety
+    - React-Core
+    - React-cxxreact
+    - React-debug
+    - React-graphics
+    - React-jsi
+    - React-jsiexecutor
+    - React-logger
+    - React-rendererdebug
+    - React-runtimescheduler
+    - React-utils
+    - ReactCommon/turbomodule/core
   - React-Fabric/templateprocessor (0.73.6):
->>>>>>> f5e42afe
-    - DoubleConversion
-    - fmt (= 9.1.0)
-    - glog
-    - hermes-engine
-    - RCT-Folly/Fabric (= 2024.01.01.00)
-    - RCTRequired
-    - RCTTypeSafety
-    - React-Core
-    - React-cxxreact
-    - React-debug
-    - React-graphics
-    - React-jsi
-    - React-jsiexecutor
-    - React-logger
-    - React-rendererdebug
-    - React-runtimescheduler
-    - React-utils
-    - ReactCommon/turbomodule/core
-<<<<<<< HEAD
-  - React-Fabric/textlayoutmanager (0.74.1):
-=======
+    - DoubleConversion
+    - fmt (~> 6.2.1)
+    - glog
+    - hermes-engine
+    - RCT-Folly/Fabric (= 2022.05.16.00)
+    - RCTRequired
+    - RCTTypeSafety
+    - React-Core
+    - React-cxxreact
+    - React-debug
+    - React-graphics
+    - React-jsi
+    - React-jsiexecutor
+    - React-logger
+    - React-rendererdebug
+    - React-runtimescheduler
+    - React-utils
+    - ReactCommon/turbomodule/core
   - React-Fabric/textlayoutmanager (0.73.6):
->>>>>>> f5e42afe
-    - DoubleConversion
-    - fmt (= 9.1.0)
-    - glog
-    - hermes-engine
-    - RCT-Folly/Fabric (= 2024.01.01.00)
+    - DoubleConversion
+    - fmt (~> 6.2.1)
+    - glog
+    - hermes-engine
+    - RCT-Folly/Fabric (= 2022.05.16.00)
     - RCTRequired
     - RCTTypeSafety
     - React-Core
@@ -1209,93 +848,53 @@
     - React-runtimescheduler
     - React-utils
     - ReactCommon/turbomodule/core
-<<<<<<< HEAD
-  - React-Fabric/uimanager (0.74.1):
-=======
   - React-Fabric/uimanager (0.73.6):
->>>>>>> f5e42afe
-    - DoubleConversion
-    - fmt (= 9.1.0)
-    - glog
-    - hermes-engine
-    - RCT-Folly/Fabric (= 2024.01.01.00)
-    - RCTRequired
-    - RCTTypeSafety
-    - React-Core
-    - React-cxxreact
-    - React-debug
-    - React-graphics
-    - React-jsi
-    - React-jsiexecutor
-    - React-logger
-    - React-rendererdebug
-    - React-runtimescheduler
-    - React-utils
-    - ReactCommon/turbomodule/core
-<<<<<<< HEAD
-  - React-FabricImage (0.74.1):
-=======
+    - DoubleConversion
+    - fmt (~> 6.2.1)
+    - glog
+    - hermes-engine
+    - RCT-Folly/Fabric (= 2022.05.16.00)
+    - RCTRequired
+    - RCTTypeSafety
+    - React-Core
+    - React-cxxreact
+    - React-debug
+    - React-graphics
+    - React-jsi
+    - React-jsiexecutor
+    - React-logger
+    - React-rendererdebug
+    - React-runtimescheduler
+    - React-utils
+    - ReactCommon/turbomodule/core
   - React-FabricImage (0.73.6):
->>>>>>> f5e42afe
-    - DoubleConversion
-    - fmt (= 9.1.0)
-    - glog
-    - hermes-engine
-<<<<<<< HEAD
-    - RCT-Folly/Fabric (= 2024.01.01.00)
-    - RCTRequired (= 0.74.1)
-    - RCTTypeSafety (= 0.74.1)
-=======
+    - DoubleConversion
+    - fmt (~> 6.2.1)
+    - glog
+    - hermes-engine
     - RCT-Folly/Fabric (= 2022.05.16.00)
     - RCTRequired (= 0.73.6)
     - RCTTypeSafety (= 0.73.6)
->>>>>>> f5e42afe
     - React-Fabric
     - React-graphics
     - React-ImageManager
     - React-jsi
-<<<<<<< HEAD
-    - React-jsiexecutor (= 0.74.1)
-=======
     - React-jsiexecutor (= 0.73.6)
->>>>>>> f5e42afe
     - React-logger
     - React-rendererdebug
     - React-utils
     - ReactCommon
     - Yoga
-<<<<<<< HEAD
-  - React-featureflags (0.74.1)
-  - React-graphics (0.74.1):
-    - DoubleConversion
-    - fmt (= 9.1.0)
-    - glog
-    - RCT-Folly/Fabric (= 2024.01.01.00)
-    - React-Core/Default (= 0.74.1)
-    - React-utils
-  - React-hermes (0.74.1):
-=======
   - React-graphics (0.73.6):
     - glog
     - RCT-Folly/Fabric (= 2022.05.16.00)
     - React-Core/Default (= 0.73.6)
     - React-utils
   - React-hermes (0.73.6):
->>>>>>> f5e42afe
-    - DoubleConversion
-    - fmt (= 9.1.0)
-    - glog
-    - hermes-engine
-<<<<<<< HEAD
-    - RCT-Folly (= 2024.01.01.00)
-    - React-cxxreact (= 0.74.1)
-    - React-jsi
-    - React-jsiexecutor (= 0.74.1)
-    - React-jsinspector
-    - React-perflogger (= 0.74.1)
-    - React-runtimeexecutor
-  - React-ImageManager (0.74.1):
-=======
+    - DoubleConversion
+    - fmt (~> 6.2.1)
+    - glog
+    - hermes-engine
     - RCT-Folly (= 2022.05.16.00)
     - RCT-Folly/Futures (= 2022.05.16.00)
     - React-cxxreact (= 0.73.6)
@@ -1304,7 +903,6 @@
     - React-jsinspector (= 0.73.6)
     - React-perflogger (= 0.73.6)
   - React-ImageManager (0.73.6):
->>>>>>> f5e42afe
     - glog
     - RCT-Folly/Fabric
     - React-Core/Default
@@ -1313,57 +911,23 @@
     - React-graphics
     - React-rendererdebug
     - React-utils
-<<<<<<< HEAD
-  - React-jserrorhandler (0.74.1):
-    - RCT-Folly/Fabric (= 2024.01.01.00)
-    - React-debug
-    - React-jsi
-    - React-Mapbuffer
-  - React-jsi (0.74.1):
-=======
   - React-jserrorhandler (0.73.6):
     - RCT-Folly/Fabric (= 2022.05.16.00)
     - React-debug
     - React-jsi
     - React-Mapbuffer
   - React-jsi (0.73.6):
->>>>>>> f5e42afe
     - boost (= 1.83.0)
     - DoubleConversion
-    - fmt (= 9.1.0)
-    - glog
-    - hermes-engine
-<<<<<<< HEAD
-    - RCT-Folly (= 2024.01.01.00)
-  - React-jsiexecutor (0.74.1):
-=======
+    - fmt (~> 6.2.1)
+    - glog
+    - hermes-engine
     - RCT-Folly (= 2022.05.16.00)
   - React-jsiexecutor (0.73.6):
->>>>>>> f5e42afe
-    - DoubleConversion
-    - fmt (= 9.1.0)
-    - glog
-    - hermes-engine
-<<<<<<< HEAD
-    - RCT-Folly (= 2024.01.01.00)
-    - React-cxxreact (= 0.74.1)
-    - React-jsi (= 0.74.1)
-    - React-jsinspector
-    - React-perflogger (= 0.74.1)
-  - React-jsinspector (0.74.1):
-    - DoubleConversion
-    - glog
-    - hermes-engine
-    - RCT-Folly (= 2024.01.01.00)
-    - React-featureflags
-    - React-jsi
-    - React-runtimeexecutor (= 0.74.1)
-  - React-jsitracing (0.74.1):
-    - React-jsi
-  - React-logger (0.74.1):
-    - glog
-  - React-Mapbuffer (0.74.1):
-=======
+    - DoubleConversion
+    - fmt (~> 6.2.1)
+    - glog
+    - hermes-engine
     - RCT-Folly (= 2022.05.16.00)
     - React-cxxreact (= 0.73.6)
     - React-jsi (= 0.73.6)
@@ -1372,123 +936,74 @@
   - React-logger (0.73.6):
     - glog
   - React-Mapbuffer (0.73.6):
->>>>>>> f5e42afe
     - glog
     - React-debug
   - react-native-encrypted-storage (4.0.3):
     - React-Core
-<<<<<<< HEAD
-  - react-native-get-random-values (1.11.0):
-    - React-Core
-  - react-native-quick-sqlite (1.1.5):
-=======
   - react-native-quick-sqlite (1.1.6):
->>>>>>> f5e42afe
     - powersync-sqlite-core (~> 0.1.6)
     - React
     - React-callinvoker
     - React-Core
   - react-native-safe-area-context (4.10.1):
     - React-Core
-<<<<<<< HEAD
-  - React-nativeconfig (0.74.1)
-  - React-NativeModulesApple (0.74.1):
-=======
   - React-nativeconfig (0.73.6)
   - React-NativeModulesApple (0.73.6):
->>>>>>> f5e42afe
     - glog
     - hermes-engine
     - React-callinvoker
     - React-Core
     - React-cxxreact
     - React-jsi
-    - React-jsinspector
     - React-runtimeexecutor
     - ReactCommon/turbomodule/bridging
     - ReactCommon/turbomodule/core
-<<<<<<< HEAD
-  - React-perflogger (0.74.1)
-  - React-RCTActionSheet (0.74.1):
-    - React-Core/RCTActionSheetHeaders (= 0.74.1)
-  - React-RCTAnimation (0.74.1):
-    - RCT-Folly (= 2024.01.01.00)
-=======
   - React-perflogger (0.73.6)
   - React-RCTActionSheet (0.73.6):
     - React-Core/RCTActionSheetHeaders (= 0.73.6)
   - React-RCTAnimation (0.73.6):
     - RCT-Folly (= 2022.05.16.00)
->>>>>>> f5e42afe
     - RCTTypeSafety
     - React-Codegen
     - React-Core/RCTAnimationHeaders
     - React-jsi
     - React-NativeModulesApple
     - ReactCommon
-<<<<<<< HEAD
-  - React-RCTAppDelegate (0.74.1):
-    - RCT-Folly (= 2024.01.01.00)
-=======
   - React-RCTAppDelegate (0.73.6):
     - RCT-Folly
->>>>>>> f5e42afe
-    - RCTRequired
-    - RCTTypeSafety
-    - React-Codegen
+    - RCTRequired
+    - RCTTypeSafety
     - React-Core
     - React-CoreModules
-    - React-debug
-    - React-Fabric
-    - React-featureflags
-    - React-graphics
     - React-hermes
     - React-nativeconfig
     - React-NativeModulesApple
     - React-RCTFabric
     - React-RCTImage
     - React-RCTNetwork
-    - React-rendererdebug
-    - React-RuntimeApple
-    - React-RuntimeCore
-    - React-RuntimeHermes
-    - React-runtimescheduler
-    - React-utils
+    - React-runtimescheduler
     - ReactCommon
-<<<<<<< HEAD
-  - React-RCTBlob (0.74.1):
-    - DoubleConversion
-    - fmt (= 9.1.0)
-=======
   - React-RCTBlob (0.73.6):
->>>>>>> f5e42afe
-    - hermes-engine
-    - RCT-Folly (= 2024.01.01.00)
+    - hermes-engine
+    - RCT-Folly (= 2022.05.16.00)
     - React-Codegen
     - React-Core/RCTBlobHeaders
     - React-Core/RCTWebSocket
     - React-jsi
-    - React-jsinspector
     - React-NativeModulesApple
     - React-RCTNetwork
     - ReactCommon
-<<<<<<< HEAD
-  - React-RCTFabric (0.74.1):
-=======
   - React-RCTFabric (0.73.6):
->>>>>>> f5e42afe
-    - glog
-    - hermes-engine
-    - RCT-Folly/Fabric (= 2024.01.01.00)
+    - glog
+    - hermes-engine
+    - RCT-Folly/Fabric (= 2022.05.16.00)
     - React-Core
     - React-debug
     - React-Fabric
     - React-FabricImage
-    - React-featureflags
     - React-graphics
     - React-ImageManager
     - React-jsi
-    - React-jsinspector
     - React-nativeconfig
     - React-RCTImage
     - React-RCTText
@@ -1496,13 +1011,8 @@
     - React-runtimescheduler
     - React-utils
     - Yoga
-<<<<<<< HEAD
-  - React-RCTImage (0.74.1):
-    - RCT-Folly (= 2024.01.01.00)
-=======
   - React-RCTImage (0.73.6):
     - RCT-Folly (= 2022.05.16.00)
->>>>>>> f5e42afe
     - RCTTypeSafety
     - React-Codegen
     - React-Core/RCTImageHeaders
@@ -1510,17 +1020,6 @@
     - React-NativeModulesApple
     - React-RCTNetwork
     - ReactCommon
-<<<<<<< HEAD
-  - React-RCTLinking (0.74.1):
-    - React-Codegen
-    - React-Core/RCTLinkingHeaders (= 0.74.1)
-    - React-jsi (= 0.74.1)
-    - React-NativeModulesApple
-    - ReactCommon
-    - ReactCommon/turbomodule/core (= 0.74.1)
-  - React-RCTNetwork (0.74.1):
-    - RCT-Folly (= 2024.01.01.00)
-=======
   - React-RCTLinking (0.73.6):
     - React-Codegen
     - React-Core/RCTLinkingHeaders (= 0.73.6)
@@ -1530,145 +1029,53 @@
     - ReactCommon/turbomodule/core (= 0.73.6)
   - React-RCTNetwork (0.73.6):
     - RCT-Folly (= 2022.05.16.00)
->>>>>>> f5e42afe
     - RCTTypeSafety
     - React-Codegen
     - React-Core/RCTNetworkHeaders
     - React-jsi
     - React-NativeModulesApple
     - ReactCommon
-<<<<<<< HEAD
-  - React-RCTSettings (0.74.1):
-    - RCT-Folly (= 2024.01.01.00)
-=======
   - React-RCTSettings (0.73.6):
     - RCT-Folly (= 2022.05.16.00)
->>>>>>> f5e42afe
     - RCTTypeSafety
     - React-Codegen
     - React-Core/RCTSettingsHeaders
     - React-jsi
     - React-NativeModulesApple
     - ReactCommon
-<<<<<<< HEAD
-  - React-RCTText (0.74.1):
-    - React-Core/RCTTextHeaders (= 0.74.1)
-    - Yoga
-  - React-RCTVibration (0.74.1):
-    - RCT-Folly (= 2024.01.01.00)
-=======
   - React-RCTText (0.73.6):
     - React-Core/RCTTextHeaders (= 0.73.6)
     - Yoga
   - React-RCTVibration (0.73.6):
     - RCT-Folly (= 2022.05.16.00)
->>>>>>> f5e42afe
     - React-Codegen
     - React-Core/RCTVibrationHeaders
     - React-jsi
     - React-NativeModulesApple
     - ReactCommon
-<<<<<<< HEAD
-  - React-rendererdebug (0.74.1):
-=======
   - React-rendererdebug (0.73.6):
->>>>>>> f5e42afe
-    - DoubleConversion
-    - fmt (= 9.1.0)
-    - RCT-Folly (= 2024.01.01.00)
-    - React-debug
-<<<<<<< HEAD
-  - React-rncore (0.74.1)
-  - React-RuntimeApple (0.74.1):
-    - hermes-engine
-    - RCT-Folly/Fabric (= 2024.01.01.00)
-    - React-callinvoker
-    - React-Core/Default
-    - React-CoreModules
-    - React-cxxreact
-    - React-jserrorhandler
-    - React-jsi
-    - React-jsiexecutor
-    - React-jsinspector
-    - React-Mapbuffer
-    - React-NativeModulesApple
-    - React-RCTFabric
-    - React-RuntimeCore
-    - React-runtimeexecutor
-    - React-RuntimeHermes
-    - React-utils
-  - React-RuntimeCore (0.74.1):
-=======
+    - DoubleConversion
+    - fmt (~> 6.2.1)
+    - RCT-Folly (= 2022.05.16.00)
+    - React-debug
   - React-rncore (0.73.6)
   - React-runtimeexecutor (0.73.6):
     - React-jsi (= 0.73.6)
   - React-runtimescheduler (0.73.6):
->>>>>>> f5e42afe
-    - glog
-    - hermes-engine
-    - RCT-Folly/Fabric (= 2024.01.01.00)
-    - React-cxxreact
-    - React-featureflags
-    - React-jserrorhandler
-    - React-jsi
-    - React-jsiexecutor
-    - React-jsinspector
+    - glog
+    - hermes-engine
+    - RCT-Folly (= 2022.05.16.00)
+    - React-callinvoker
+    - React-cxxreact
+    - React-debug
+    - React-jsi
+    - React-rendererdebug
     - React-runtimeexecutor
-    - React-runtimescheduler
-    - React-utils
-  - React-runtimeexecutor (0.74.1):
-    - React-jsi (= 0.74.1)
-  - React-RuntimeHermes (0.74.1):
-    - hermes-engine
-    - RCT-Folly/Fabric (= 2024.01.01.00)
-    - React-featureflags
-    - React-hermes
-    - React-jsi
-    - React-jsinspector
-    - React-jsitracing
-    - React-nativeconfig
-    - React-RuntimeCore
-    - React-utils
-  - React-runtimescheduler (0.74.1):
-    - glog
-    - hermes-engine
-    - RCT-Folly (= 2024.01.01.00)
-    - React-callinvoker
-    - React-cxxreact
-    - React-debug
-    - React-featureflags
-    - React-jsi
-    - React-rendererdebug
-    - React-runtimeexecutor
-    - React-utils
-<<<<<<< HEAD
-  - React-utils (0.74.1):
-=======
+    - React-utils
   - React-utils (0.73.6):
->>>>>>> f5e42afe
-    - glog
-    - hermes-engine
-    - RCT-Folly (= 2024.01.01.00)
-    - React-debug
-<<<<<<< HEAD
-    - React-jsi (= 0.74.1)
-  - ReactCommon (0.74.1):
-    - ReactCommon/turbomodule (= 0.74.1)
-  - ReactCommon/turbomodule (0.74.1):
-    - DoubleConversion
-    - fmt (= 9.1.0)
-    - glog
-    - hermes-engine
-    - RCT-Folly (= 2024.01.01.00)
-    - React-callinvoker (= 0.74.1)
-    - React-cxxreact (= 0.74.1)
-    - React-jsi (= 0.74.1)
-    - React-logger (= 0.74.1)
-    - React-perflogger (= 0.74.1)
-    - ReactCommon/turbomodule/bridging (= 0.74.1)
-    - ReactCommon/turbomodule/core (= 0.74.1)
-  - ReactCommon/turbomodule/bridging (0.74.1):
-=======
+    - glog
+    - RCT-Folly (= 2022.05.16.00)
+    - React-debug
   - ReactCommon (0.73.6):
     - React-logger (= 0.73.6)
     - ReactCommon/turbomodule (= 0.73.6)
@@ -1686,20 +1093,10 @@
     - ReactCommon/turbomodule/bridging (= 0.73.6)
     - ReactCommon/turbomodule/core (= 0.73.6)
   - ReactCommon/turbomodule/bridging (0.73.6):
->>>>>>> f5e42afe
-    - DoubleConversion
-    - fmt (= 9.1.0)
-    - glog
-    - hermes-engine
-<<<<<<< HEAD
-    - RCT-Folly (= 2024.01.01.00)
-    - React-callinvoker (= 0.74.1)
-    - React-cxxreact (= 0.74.1)
-    - React-jsi (= 0.74.1)
-    - React-logger (= 0.74.1)
-    - React-perflogger (= 0.74.1)
-  - ReactCommon/turbomodule/core (0.74.1):
-=======
+    - DoubleConversion
+    - fmt (~> 6.2.1)
+    - glog
+    - hermes-engine
     - RCT-Folly (= 2022.05.16.00)
     - React-callinvoker (= 0.73.6)
     - React-cxxreact (= 0.73.6)
@@ -1707,117 +1104,41 @@
     - React-logger (= 0.73.6)
     - React-perflogger (= 0.73.6)
   - ReactCommon/turbomodule/core (0.73.6):
->>>>>>> f5e42afe
-    - DoubleConversion
-    - fmt (= 9.1.0)
-    - glog
-    - hermes-engine
-<<<<<<< HEAD
-    - RCT-Folly (= 2024.01.01.00)
-    - React-callinvoker (= 0.74.1)
-    - React-cxxreact (= 0.74.1)
-    - React-debug (= 0.74.1)
-    - React-jsi (= 0.74.1)
-    - React-logger (= 0.74.1)
-    - React-perflogger (= 0.74.1)
-    - React-utils (= 0.74.1)
-=======
+    - DoubleConversion
+    - fmt (~> 6.2.1)
+    - glog
+    - hermes-engine
     - RCT-Folly (= 2022.05.16.00)
     - React-callinvoker (= 0.73.6)
     - React-cxxreact (= 0.73.6)
     - React-jsi (= 0.73.6)
     - React-logger (= 0.73.6)
     - React-perflogger (= 0.73.6)
->>>>>>> f5e42afe
   - RNCMaskedView (0.1.11):
     - React
-  - RNGestureHandler (2.16.2):
-    - DoubleConversion
-    - glog
-    - hermes-engine
-    - RCT-Folly (= 2024.01.01.00)
-    - RCTRequired
-    - RCTTypeSafety
-    - React-Codegen
-    - React-Core
-    - React-debug
-    - React-Fabric
-    - React-featureflags
-    - React-graphics
-    - React-ImageManager
-    - React-NativeModulesApple
-    - React-RCTFabric
-    - React-rendererdebug
-    - React-utils
-    - ReactCommon/turbomodule/bridging
-    - ReactCommon/turbomodule/core
-    - Yoga
+  - RNGestureHandler (2.14.1):
+    - glog
+    - RCT-Folly (= 2022.05.16.00)
+    - React-Core
   - RNReanimated (3.10.1):
-    - DoubleConversion
-    - glog
-    - hermes-engine
-    - RCT-Folly (= 2024.01.01.00)
-    - RCTRequired
-    - RCTTypeSafety
-    - React-Codegen
-    - React-Core
-    - React-debug
-    - React-Fabric
-    - React-featureflags
-    - React-graphics
-    - React-ImageManager
-    - React-NativeModulesApple
-    - React-RCTFabric
-    - React-rendererdebug
-    - React-utils
-    - ReactCommon/turbomodule/bridging
-    - ReactCommon/turbomodule/core
-    - Yoga
+    - glog
+    - RCT-Folly (= 2022.05.16.00)
+    - React-Core
+    - ReactCommon/turbomodule/core
   - RNScreens (3.31.1):
-    - DoubleConversion
-    - glog
-    - hermes-engine
-    - RCT-Folly (= 2024.01.01.00)
-    - RCTRequired
-    - RCTTypeSafety
-    - React-Codegen
-    - React-Core
-    - React-debug
-    - React-Fabric
-    - React-featureflags
-    - React-graphics
-    - React-ImageManager
-    - React-NativeModulesApple
-    - React-RCTFabric
+    - glog
+    - RCT-Folly (= 2022.05.16.00)
+    - React-Core
     - React-RCTImage
-    - React-rendererdebug
-    - React-utils
-    - ReactCommon/turbomodule/bridging
-    - ReactCommon/turbomodule/core
-    - Yoga
   - RNVectorIcons (10.1.0):
-    - DoubleConversion
-    - glog
-    - hermes-engine
-    - RCT-Folly (= 2024.01.01.00)
-    - RCTRequired
-    - RCTTypeSafety
-    - React-Codegen
-    - React-Core
-    - React-debug
-    - React-Fabric
-    - React-featureflags
-    - React-graphics
-    - React-ImageManager
-    - React-NativeModulesApple
-    - React-RCTFabric
-    - React-rendererdebug
-    - React-utils
-    - ReactCommon/turbomodule/bridging
-    - ReactCommon/turbomodule/core
-    - Yoga
-  - SocketRocket (0.7.0)
-  - Yoga (0.0.0)
+    - glog
+    - RCT-Folly (= 2022.05.16.00)
+    - React-Core
+  - SocketRocket (0.6.1)
+  - sqlite3 (3.42.0):
+    - sqlite3/common (= 3.42.0)
+  - sqlite3/common (3.42.0)
+  - Yoga (1.14.0)
   - ZXingObjC/Core (3.6.9)
   - ZXingObjC/OneD (3.6.9):
     - ZXingObjC/Core
@@ -1827,14 +1148,6 @@
 DEPENDENCIES:
   - boost (from `../node_modules/react-native/third-party-podspecs/boost.podspec`)
   - DoubleConversion (from `../node_modules/react-native/third-party-podspecs/DoubleConversion.podspec`)
-<<<<<<< HEAD
-  - EXConstants (from `../node_modules/expo-constants/ios`)
-  - Expo (from `../node_modules/expo`)
-  - ExpoAsset (from `../node_modules/expo-asset/ios`)
-  - ExpoCamera (from `../../../node_modules/expo-camera/ios`)
-  - ExpoFileSystem (from `../node_modules/expo-file-system/ios`)
-  - ExpoFont (from `../node_modules/expo-font/ios`)
-=======
   - EASClient (from `../../../node_modules/expo-eas-client/ios`)
   - EXConstants (from `../node_modules/expo-constants/ios`)
   - EXFont (from `../../../node_modules/expo-font/ios`)
@@ -1842,28 +1155,24 @@
   - EXManifests (from `../../../node_modules/expo-manifests/ios`)
   - Expo (from `../node_modules/expo`)
   - ExpoCamera (from `../../../node_modules/expo-camera/ios`)
-  - ExpoCrypto (from `../node_modules/expo-crypto/ios`)
+  - ExpoCrypto (from `../../../node_modules/expo-crypto/ios`)
   - ExpoFileSystem (from `../node_modules/expo-file-system/ios`)
->>>>>>> f5e42afe
   - ExpoHead (from `../node_modules/expo-router/ios`)
-  - ExpoKeepAwake (from `../node_modules/expo-keep-awake/ios`)
-  - ExpoModulesCore (from `../node_modules/expo-modules-core`)
+  - ExpoKeepAwake (from `../../../node_modules/expo-keep-awake/ios`)
+  - ExpoModulesCore (from `../../../node_modules/expo-modules-core`)
   - ExpoSecureStore (from `../../../node_modules/expo-secure-store/ios`)
   - EXSplashScreen (from `../node_modules/expo-splash-screen/ios`)
-<<<<<<< HEAD
-=======
   - EXStructuredHeaders (from `../../../node_modules/expo-structured-headers/ios`)
   - EXUpdates (from `../../../node_modules/expo-updates/ios`)
   - EXUpdatesInterface (from `../../../node_modules/expo-updates-interface/ios`)
->>>>>>> f5e42afe
   - FBLazyVector (from `../node_modules/react-native/Libraries/FBLazyVector`)
-  - fmt (from `../node_modules/react-native/third-party-podspecs/fmt.podspec`)
+  - FBReactNativeSpec (from `../node_modules/react-native/React/FBReactNativeSpec`)
   - glog (from `../node_modules/react-native/third-party-podspecs/glog.podspec`)
   - hermes-engine (from `../node_modules/react-native/sdks/hermes-engine/hermes-engine.podspec`)
+  - libevent (~> 2.1.12)
   - RCT-Folly (from `../node_modules/react-native/third-party-podspecs/RCT-Folly.podspec`)
   - RCT-Folly/Fabric (from `../node_modules/react-native/third-party-podspecs/RCT-Folly.podspec`)
-  - RCTDeprecation (from `../node_modules/react-native/ReactApple/Libraries/RCTFoundation/RCTDeprecation`)
-  - RCTRequired (from `../node_modules/react-native/Libraries/Required`)
+  - RCTRequired (from `../node_modules/react-native/Libraries/RCTRequired`)
   - RCTTypeSafety (from `../node_modules/react-native/Libraries/TypeSafety`)
   - React (from `../node_modules/react-native/`)
   - React-callinvoker (from `../node_modules/react-native/ReactCommon/callinvoker`)
@@ -1875,7 +1184,6 @@
   - React-debug (from `../node_modules/react-native/ReactCommon/react/debug`)
   - React-Fabric (from `../node_modules/react-native/ReactCommon`)
   - React-FabricImage (from `../node_modules/react-native/ReactCommon`)
-  - React-featureflags (from `../node_modules/react-native/ReactCommon/react/featureflags`)
   - React-graphics (from `../node_modules/react-native/ReactCommon/react/renderer/graphics`)
   - React-hermes (from `../node_modules/react-native/ReactCommon/hermes`)
   - React-ImageManager (from `../node_modules/react-native/ReactCommon/react/renderer/imagemanager/platform/ios`)
@@ -1883,17 +1191,10 @@
   - React-jsi (from `../node_modules/react-native/ReactCommon/jsi`)
   - React-jsiexecutor (from `../node_modules/react-native/ReactCommon/jsiexecutor`)
   - React-jsinspector (from `../node_modules/react-native/ReactCommon/jsinspector-modern`)
-  - React-jsitracing (from `../node_modules/react-native/ReactCommon/hermes/executor/`)
   - React-logger (from `../node_modules/react-native/ReactCommon/logger`)
   - React-Mapbuffer (from `../node_modules/react-native/ReactCommon`)
-<<<<<<< HEAD
-  - react-native-encrypted-storage (from `../node_modules/react-native-encrypted-storage`)
-  - react-native-get-random-values (from `../node_modules/react-native-get-random-values`)
-  - "react-native-quick-sqlite (from `../node_modules/@journeyapps/react-native-quick-sqlite`)"
-=======
   - react-native-encrypted-storage (from `../../../node_modules/react-native-encrypted-storage`)
   - "react-native-quick-sqlite (from `../../../node_modules/@journeyapps/react-native-quick-sqlite`)"
->>>>>>> f5e42afe
   - react-native-safe-area-context (from `../node_modules/react-native-safe-area-context`)
   - React-nativeconfig (from `../node_modules/react-native/ReactCommon`)
   - React-NativeModulesApple (from `../node_modules/react-native/ReactCommon/react/nativemodule/core/platform/ios`)
@@ -1911,18 +1212,11 @@
   - React-RCTVibration (from `../node_modules/react-native/Libraries/Vibration`)
   - React-rendererdebug (from `../node_modules/react-native/ReactCommon/react/renderer/debug`)
   - React-rncore (from `../node_modules/react-native/ReactCommon`)
-  - React-RuntimeApple (from `../node_modules/react-native/ReactCommon/react/runtime/platform/ios`)
-  - React-RuntimeCore (from `../node_modules/react-native/ReactCommon/react/runtime`)
   - React-runtimeexecutor (from `../node_modules/react-native/ReactCommon/runtimeexecutor`)
-  - React-RuntimeHermes (from `../node_modules/react-native/ReactCommon/react/runtime`)
   - React-runtimescheduler (from `../node_modules/react-native/ReactCommon/react/renderer/runtimescheduler`)
   - React-utils (from `../node_modules/react-native/ReactCommon/react/utils`)
   - ReactCommon/turbomodule/core (from `../node_modules/react-native/ReactCommon`)
-<<<<<<< HEAD
-  - "RNCMaskedView (from `../node_modules/@react-native-community/masked-view`)"
-=======
   - "RNCMaskedView (from `../../../node_modules/@react-native-community/masked-view`)"
->>>>>>> f5e42afe
   - RNGestureHandler (from `../node_modules/react-native-gesture-handler`)
   - RNReanimated (from `../node_modules/react-native-reanimated`)
   - RNScreens (from `../node_modules/react-native-screens`)
@@ -1931,8 +1225,12 @@
 
 SPEC REPOS:
   trunk:
+    - fmt
+    - libevent
     - powersync-sqlite-core
+    - ReachabilitySwift
     - SocketRocket
+    - sqlite3
     - ZXingObjC
 
 EXTERNAL SOURCES:
@@ -1940,14 +1238,10 @@
     :podspec: "../node_modules/react-native/third-party-podspecs/boost.podspec"
   DoubleConversion:
     :podspec: "../node_modules/react-native/third-party-podspecs/DoubleConversion.podspec"
+  EASClient:
+    :path: "../../../node_modules/expo-eas-client/ios"
   EXConstants:
     :path: "../node_modules/expo-constants/ios"
-<<<<<<< HEAD
-  Expo:
-    :path: "../node_modules/expo"
-  ExpoAsset:
-    :path: "../node_modules/expo-asset/ios"
-=======
   EXFont:
     :path: "../../../node_modules/expo-font/ios"
   EXJSONUtils:
@@ -1956,56 +1250,41 @@
     :path: "../../../node_modules/expo-manifests/ios"
   Expo:
     :path: "../node_modules/expo"
->>>>>>> f5e42afe
   ExpoCamera:
     :path: "../../../node_modules/expo-camera/ios"
   ExpoCrypto:
-    :path: "../node_modules/expo-crypto/ios"
+    :path: "../../../node_modules/expo-crypto/ios"
   ExpoFileSystem:
     :path: "../node_modules/expo-file-system/ios"
-<<<<<<< HEAD
-  ExpoFont:
-    :path: "../node_modules/expo-font/ios"
-=======
->>>>>>> f5e42afe
   ExpoHead:
     :path: "../node_modules/expo-router/ios"
   ExpoKeepAwake:
-    :path: "../node_modules/expo-keep-awake/ios"
+    :path: "../../../node_modules/expo-keep-awake/ios"
   ExpoModulesCore:
-    :path: "../node_modules/expo-modules-core"
+    :path: "../../../node_modules/expo-modules-core"
   ExpoSecureStore:
     :path: "../../../node_modules/expo-secure-store/ios"
   EXSplashScreen:
     :path: "../node_modules/expo-splash-screen/ios"
-<<<<<<< HEAD
-=======
   EXStructuredHeaders:
     :path: "../../../node_modules/expo-structured-headers/ios"
   EXUpdates:
     :path: "../../../node_modules/expo-updates/ios"
   EXUpdatesInterface:
     :path: "../../../node_modules/expo-updates-interface/ios"
->>>>>>> f5e42afe
   FBLazyVector:
     :path: "../node_modules/react-native/Libraries/FBLazyVector"
-  fmt:
-    :podspec: "../node_modules/react-native/third-party-podspecs/fmt.podspec"
+  FBReactNativeSpec:
+    :path: "../node_modules/react-native/React/FBReactNativeSpec"
   glog:
     :podspec: "../node_modules/react-native/third-party-podspecs/glog.podspec"
   hermes-engine:
     :podspec: "../node_modules/react-native/sdks/hermes-engine/hermes-engine.podspec"
-<<<<<<< HEAD
-    :tag: hermes-2024-04-25-RNv0.74.1-b54a3a01c531f4f5f1904cb0770033e8b7153dff
-=======
     :tag: hermes-2024-02-20-RNv0.73.5-18f99ace4213052c5e7cdbcd39ee9766cd5df7e4
->>>>>>> f5e42afe
   RCT-Folly:
     :podspec: "../node_modules/react-native/third-party-podspecs/RCT-Folly.podspec"
-  RCTDeprecation:
-    :path: "../node_modules/react-native/ReactApple/Libraries/RCTFoundation/RCTDeprecation"
   RCTRequired:
-    :path: "../node_modules/react-native/Libraries/Required"
+    :path: "../node_modules/react-native/Libraries/RCTRequired"
   RCTTypeSafety:
     :path: "../node_modules/react-native/Libraries/TypeSafety"
   React:
@@ -2026,8 +1305,6 @@
     :path: "../node_modules/react-native/ReactCommon"
   React-FabricImage:
     :path: "../node_modules/react-native/ReactCommon"
-  React-featureflags:
-    :path: "../node_modules/react-native/ReactCommon/react/featureflags"
   React-graphics:
     :path: "../node_modules/react-native/ReactCommon/react/renderer/graphics"
   React-hermes:
@@ -2042,22 +1319,14 @@
     :path: "../node_modules/react-native/ReactCommon/jsiexecutor"
   React-jsinspector:
     :path: "../node_modules/react-native/ReactCommon/jsinspector-modern"
-  React-jsitracing:
-    :path: "../node_modules/react-native/ReactCommon/hermes/executor/"
   React-logger:
     :path: "../node_modules/react-native/ReactCommon/logger"
   React-Mapbuffer:
     :path: "../node_modules/react-native/ReactCommon"
   react-native-encrypted-storage:
-<<<<<<< HEAD
-    :path: "../node_modules/react-native-encrypted-storage"
-  react-native-get-random-values:
-    :path: "../node_modules/react-native-get-random-values"
-=======
     :path: "../../../node_modules/react-native-encrypted-storage"
->>>>>>> f5e42afe
   react-native-quick-sqlite:
-    :path: "../node_modules/@journeyapps/react-native-quick-sqlite"
+    :path: "../../../node_modules/@journeyapps/react-native-quick-sqlite"
   react-native-safe-area-context:
     :path: "../node_modules/react-native-safe-area-context"
   React-nativeconfig:
@@ -2092,14 +1361,8 @@
     :path: "../node_modules/react-native/ReactCommon/react/renderer/debug"
   React-rncore:
     :path: "../node_modules/react-native/ReactCommon"
-  React-RuntimeApple:
-    :path: "../node_modules/react-native/ReactCommon/react/runtime/platform/ios"
-  React-RuntimeCore:
-    :path: "../node_modules/react-native/ReactCommon/react/runtime"
   React-runtimeexecutor:
     :path: "../node_modules/react-native/ReactCommon/runtimeexecutor"
-  React-RuntimeHermes:
-    :path: "../node_modules/react-native/ReactCommon/react/runtime"
   React-runtimescheduler:
     :path: "../node_modules/react-native/ReactCommon/react/renderer/runtimescheduler"
   React-utils:
@@ -2107,7 +1370,7 @@
   ReactCommon:
     :path: "../node_modules/react-native/ReactCommon"
   RNCMaskedView:
-    :path: "../node_modules/@react-native-community/masked-view"
+    :path: "../../../node_modules/@react-native-community/masked-view"
   RNGestureHandler:
     :path: "../node_modules/react-native-gesture-handler"
   RNReanimated:
@@ -2121,83 +1384,6 @@
 
 SPEC CHECKSUMS:
   boost: d3f49c53809116a5d38da093a8aa78bf551aed09
-<<<<<<< HEAD
-  DoubleConversion: 76ab83afb40bddeeee456813d9c04f67f78771b5
-  EXConstants: 9a008dbf262550884e6280dea95b81b51f65ea6f
-  Expo: ce2265cc694f9f71c2eb572c8fe05edbc75137a8
-  ExpoAsset: 9b7433ecc5f1b608ccbb823492e062bde944abd2
-  ExpoCamera: fba16df0c1b7cc542c461f107089fbf06515b9a2
-  ExpoFileSystem: 80bfe850b1f9922c16905822ecbf97acd711dc51
-  ExpoFont: 690b76008be824e47907f200cb0764870108dfd1
-  ExpoHead: f27f34fd61e2a55b2facd0bba0fe85bc7958fbe0
-  ExpoKeepAwake: f3a7b0ff4b4911957264dad8cb584ef688326a22
-  ExpoModulesCore: 4c5576eec261d09549d78b751ccd62d94d4506ac
-  ExpoSecureStore: 5f6b712785986b54d95a92bd365aabb82a52088e
-  EXSplashScreen: d439ca817211886dc80a00f3761e3b6d861d7205
-  FBLazyVector: 898d14d17bf19e2435cafd9ea2a1033efe445709
-  fmt: 4c2741a687cc09f0634a2e2c72a838b99f1ff120
-  glog: c5d68082e772fa1c511173d6b30a9de2c05a69a2
-  hermes-engine: 16b8530de1b383cdada1476cf52d1b52f0692cbc
-  powersync-sqlite-core: 4c38c8f470f6dca61346789fd5436a6826d1e3dd
-  RCT-Folly: 02617c592a293bd6d418e0a88ff4ee1f88329b47
-  RCTDeprecation: efb313d8126259e9294dc4ee0002f44a6f676aba
-  RCTRequired: f49ea29cece52aee20db633ae7edc4b271435562
-  RCTTypeSafety: a11979ff0570d230d74de9f604f7d19692157bc4
-  React: 88794fad7f460349dbc9df8a274d95f37a009f5d
-  React-callinvoker: 7a7023e34a55c89ea2aa62486bb3c1164ab0be0c
-  React-Codegen: af31a9323ce23988c255c9afd0ae9415ff894939
-  React-Core: 60075333bc22b5a793d3f62e207368b79bff2e64
-  React-CoreModules: 147c314d6b3b1e069c9ad64cbbbeba604854ff86
-  React-cxxreact: 5de27fd8bff4764acb2eac3ee66001e0e2b910e7
-  React-debug: 6397f0baf751b40511d01e984b01467d7e6d8127
-  React-Fabric: 6fa475e16e0a37b38d462cec32b70fd5cf886305
-  React-FabricImage: 7e09b3704e3fa084b4d44b5b5ef6e2e3d3334ec0
-  React-featureflags: 2eb79dd9df4095bff519379f2a4c915069e330bb
-  React-graphics: 82a482a3aa5d9659b74cdf2c8b57faf67eaa10fb
-  React-hermes: d93936b02de2fd7e67c11e92c16d4278a14d0134
-  React-ImageManager: ebb3c4812e2c5acba5a89728c2d77729471329ad
-  React-jserrorhandler: a08e0adcf1612900dde82b8bf8e93e7d2ad953b3
-  React-jsi: f46d09ee5079a4f3b637d30d0e59b8ea6470632c
-  React-jsiexecutor: e73579560957aa3ca9dc02ab90e163454279d48c
-  React-jsinspector: e8ba20dde269c7c1d45784b858fa1cf4383f0bbb
-  React-jsitracing: 233d1a798fe0ff33b8e630b8f00f62c4a8115fbc
-  React-logger: 7e7403a2b14c97f847d90763af76b84b152b6fce
-  React-Mapbuffer: 11029dcd47c5c9e057a4092ab9c2a8d10a496a33
-  react-native-encrypted-storage: db300a3f2f0aba1e818417c1c0a6be549038deb7
-  react-native-get-random-values: 21325b2244dfa6b58878f51f9aa42821e7ba3d06
-  react-native-quick-sqlite: 55e3a90c684f886449170d27caa6bc464c446c99
-  react-native-safe-area-context: dcab599c527c2d7de2d76507a523d20a0b83823d
-  React-nativeconfig: b0073a590774e8b35192fead188a36d1dca23dec
-  React-NativeModulesApple: df46ff3e3de5b842b30b4ca8a6caae6d7c8ab09f
-  React-perflogger: 3d31e0d1e8ad891e43a09ac70b7b17a79773003a
-  React-RCTActionSheet: c4a3a134f3434c9d7b0c1054f1a8cfed30c7a093
-  React-RCTAnimation: 0e5d15320eeece667fcceb6c785acf9a184e9da1
-  React-RCTAppDelegate: c4f6c0700b8950a8b18c2e004996eec1807d430a
-  React-RCTBlob: c46aaaee693d371a1c7cae2a8c8ee2aa7fbc1adb
-  React-RCTFabric: 0dbf28ce96c7f2843483e32a725a5b5793584ff3
-  React-RCTImage: a04dba5fcc823244f5822192c130ecf09623a57f
-  React-RCTLinking: 533bf13c745fcb2a0c14e0e49fd149586a7f0d14
-  React-RCTNetwork: a29e371e0d363d7b4c10ab907bc4d6ae610541e9
-  React-RCTSettings: 127813224780861d0d30ecda17a40d1dfebe7d73
-  React-RCTText: 8a823f245ecf82edb7569646e3c4d8041deb800a
-  React-RCTVibration: 46b5fae74e63f240f22f39de16ad6433da3b65d9
-  React-rendererdebug: 4653f8da6ab1d7b01af796bdf8ca47a927539e39
-  React-rncore: 4f1e645acb5107bd4b4cf29eff17b04a7cd422f3
-  React-RuntimeApple: 013b606e743efb5ee14ef03c32379b78bfe74354
-  React-RuntimeCore: 7205be45a25713b5418bbf2db91ddfcca0761d8b
-  React-runtimeexecutor: a278d4249921853d4a3f24e4d6e0ff30688f3c16
-  React-RuntimeHermes: 44c628568ce8feedc3acfbd48fc07b7f0f6d2731
-  React-runtimescheduler: e2152ed146b6a35c07386fc2ac4827b27e6aad12
-  React-utils: 3285151c9d1e3a28a9586571fc81d521678c196d
-  ReactCommon: f42444e384d82ab89184aed5d6f3142748b54768
-  RNCMaskedView: 0e1bc4bfa8365eba5fbbb71e07fbdc0555249489
-  RNGestureHandler: 2282cfbcf86c360d29f44ace393203afd5c6cff7
-  RNReanimated: 35f9ac9c3ac42d0497ebd1cce5c39d7687a8493e
-  RNScreens: b32a9ff15bea7fcdbe5dff6477bc503f792b1208
-  RNVectorIcons: 2a2f79274248390b80684ea3c4400bd374a15c90
-  SocketRocket: abac6f5de4d4d62d24e11868d7a2f427e0ef940d
-  Yoga: b9a182ab00cf25926e7f79657d08c5d23c2d03b0
-=======
   DoubleConversion: fea03f2699887d960129cc54bba7e52542b6f953
   EASClient: a42ee8bf36c93b3128352faf2ae49405ab4f80bd
   EXConstants: a5f6276e565d98f9eb4280f81241fc342d641590
@@ -2206,7 +1392,7 @@
   EXManifests: 5e8c29f36c716af768a4ea47ec05e1b89ab93091
   Expo: 2cdb5916749a1509cf88114f1f510bd458630eb4
   ExpoCamera: f3f157db67e5a491e1104a2c0018c240242936e7
-  ExpoCrypto: e2ca148f5c93a0514959df86b34256bb3c50d358
+  ExpoCrypto: b6428f48599c007676dc81a9b5f72c07e62fdccc
   ExpoFileSystem: 74cc0fae916f9f044248433971dcfc8c3befd057
   ExpoHead: 8224345e80abcf4c97b31c99805dd5a3c8d3404d
   ExpoKeepAwake: 0f5cad99603a3268e50af9a6eb8b76d0d9ac956c
@@ -2226,7 +1412,7 @@
   RCT-Folly: 7169b2b1c44399c76a47b5deaaba715eeeb476c0
   RCTRequired: ca1d7414aba0b27efcfa2ccd37637edb1ab77d96
   RCTTypeSafety: 678e344fb976ff98343ca61dc62e151f3a042292
-  ReachabilitySwift: 985039c6f7b23a1da463388634119492ff86c825
+  ReachabilitySwift: 2128f3a8c9107e1ad33574c6e58e8285d460b149
   React: e296bcebb489deaad87326067204eb74145934ab
   React-callinvoker: d0b7015973fa6ccb592bb0363f6bc2164238ab8c
   React-Codegen: f034a5de6f28e15e8d95d171df17e581d5309268
@@ -2247,7 +1433,7 @@
   React-Mapbuffer: 84ea43c6c6232049135b1550b8c60b2faac19fab
   react-native-encrypted-storage: db300a3f2f0aba1e818417c1c0a6be549038deb7
   react-native-quick-sqlite: f320de0724dba0f6b7d038a6b54dbcd7f119f01b
-  react-native-safe-area-context: 0ee144a6170530ccc37a0fd9388e28d06f516a89
+  react-native-safe-area-context: dcab599c527c2d7de2d76507a523d20a0b83823d
   React-nativeconfig: b4d4e9901d4cabb57be63053fd2aa6086eb3c85f
   React-NativeModulesApple: cd26e56d56350e123da0c1e3e4c76cb58a05e1ee
   React-perflogger: 5f49905de275bac07ac7ea7f575a70611fa988f2
@@ -2270,15 +1456,14 @@
   ReactCommon: 2aa35648354bd4c4665b9a5084a7d37097b89c10
   RNCMaskedView: 0e1bc4bfa8365eba5fbbb71e07fbdc0555249489
   RNGestureHandler: 15c6ef51acba34c49ff03003806cf5dd6098f383
-  RNReanimated: 4f0931c29b1535a3a40a6c06797b1d9d39f50754
-  RNScreens: 17e2f657f1b09a71ec3c821368a04acbb7ebcb46
-  RNVectorIcons: 73ab573085f65a572d3b6233e68996d4707fd505
+  RNReanimated: cafa0f3c40fc071acdc105df74d5286cbf25a1dc
+  RNScreens: 134a7511b12b8eb440b87aac21e36a71295d6024
+  RNVectorIcons: 96e8c5c45609932bb2f8347e1c709bcca0e95654
   SocketRocket: f32cd54efbe0f095c4d7594881e52619cfe80b17
   sqlite3: f163dbbb7aa3339ad8fc622782c2d9d7b72f7e9c
   Yoga: d17d2cc8105eed528474683b42e2ea310e1daf61
->>>>>>> f5e42afe
   ZXingObjC: 8898711ab495761b2dbbdec76d90164a6d7e14c5
 
-PODFILE CHECKSUM: ae04ecd0f9ce834ae48d28ae0773802c27c371e8
+PODFILE CHECKSUM: 91f1b09fe73837e9fdaecdd06e4916926352d556
 
 COCOAPODS: 1.15.2