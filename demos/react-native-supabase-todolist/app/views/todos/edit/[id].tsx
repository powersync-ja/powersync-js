--- conflicted
+++ resolved
@@ -38,11 +38,7 @@
     data: [listRecord]
   } = useQuery<{ name: string }>(`SELECT name FROM ${LIST_TABLE} WHERE id = ?`, [listID]);
 
-<<<<<<< HEAD
-  const { data: todos } = useQuery<TodoEntry>(
-=======
   const { data: todos, isLoading } = useQuery<TodoEntry>(
->>>>>>> d62f3670
     `
         SELECT
             ${TODO_TABLE}.id AS todo_id,
