--- conflicted
+++ resolved
@@ -3,7 +3,7 @@
 import { Icon } from 'react-native-elements';
 import { useNavigation } from 'expo-router';
 import { Header } from 'react-native-elements';
-import { usePowerSyncStatus } from '@journeyapps/powersync-react';
+import { usePowerSyncStatus } from '@powersync/react';
 import { DrawerActions } from '@react-navigation/native';
 import { useSystem } from '../powersync/system';
 
@@ -40,12 +40,8 @@
             system.attachmentQueue.trigger();
             Alert.alert(
               'Status',
-<<<<<<< HEAD
               `${status.connected ? 'Connected' : 'Disconnected'}. \nLast Synced at ${
                 status?.lastSyncedAt?.toISOString() ?? '-'
-=======
-              `${status.connected ? 'Connected' : 'Disconnected'}. \nLast Synced at ${status?.lastSyncedAt?.toISOString() ?? '-'
->>>>>>> 385edf8f
               }\nVersion: ${powersync.sdkVersion}`
             );
           }}
