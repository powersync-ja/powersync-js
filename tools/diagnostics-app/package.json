--- conflicted
+++ resolved
@@ -11,11 +11,7 @@
   "dependencies": {
     "@powersync/react": "workspace:*",
     "@powersync/web": "workspace:*",
-<<<<<<< HEAD
     "@journeyapps/wa-sqlite": "0.0.0-dev-20241118114831",
-=======
-    "@journeyapps/wa-sqlite": "^0.4.2",
->>>>>>> d72ac11b
     "@mui/material": "^5.15.12",
     "@mui/x-data-grid": "^6.19.6",
     "js-logger": "^1.6.1",
