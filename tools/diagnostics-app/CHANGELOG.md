# diagnostics-app

<<<<<<< HEAD
=======
## 0.9.12

### Patch Changes

- 0a6af1c: Added support for a "token" query parameter, when supplied to the root URL it will be used as the API token for the diagnostics tool instead of needing to be provided manually to the login form.

>>>>>>> 76ea89c4
## 0.9.11

### Patch Changes

- c78071f: Update core extension to 0.4.6
- Updated dependencies [eff8cbf]
- Updated dependencies [d8236aa]
- Updated dependencies [c9c1e24]
- Updated dependencies [7a5aaf5]
- Updated dependencies [c78071f]
  - @powersync/web@1.27.0
  - @powersync/react@1.8.0

## 0.9.10

### Patch Changes

- Updated dependencies [a0ee132]
  - @powersync/react@1.7.4
  - @powersync/web@1.26.2

## 0.9.9

### Patch Changes

- 9003153: Update core extension to 0.4.5
- ce40042: Support Rust client.
- Updated dependencies [9003153]
- Updated dependencies [b1aca34]
  - @powersync/web@1.26.1
  - @powersync/react@1.7.3

## 0.9.8

### Patch Changes

- Updated dependencies [c191989]
  - @powersync/react@1.7.2

## 0.9.7

### Patch Changes

- 47294f2: Update PowerSync core extension to version 0.4.4
- Updated dependencies [c910c66]
- Updated dependencies [8decd49]
- Updated dependencies [9e3e3a5]
- Updated dependencies [47294f2]
  - @powersync/web@1.26.0
  - @powersync/react@1.7.1

## 0.9.6

### Patch Changes

- Updated dependencies [dce523a]
- Updated dependencies [7ad251a]
- Updated dependencies [7ad251a]
  - @powersync/react@1.7.0
  - @powersync/web@1.25.1

## 0.9.5

### Patch Changes

- Updated dependencies [319012e]
- Updated dependencies [79acd89]
- Updated dependencies [c7d2b53]
- Updated dependencies [6b38551]
- Updated dependencies [c7d2b53]
- Updated dependencies [c7d2b53]
  - @powersync/web@1.25.0
  - @powersync/react@1.6.0

## 0.9.4

### Patch Changes

- Updated dependencies [ab33799]
- Updated dependencies [810c6ad]
- Updated dependencies [a9f6eba]
- Updated dependencies [a1aa18c]
  - @powersync/web@1.24.0
  - @powersync/react@1.5.3

## 0.9.3

### Patch Changes

- @powersync/react@1.5.3
- @powersync/web@1.23.2

## 0.9.2

### Patch Changes

- ffe3095: Improve websocket keepalive logic to reduce keepalive errors.
- Updated dependencies [b398483]
- Updated dependencies [ffe3095]
- Updated dependencies [53236a8]
- Updated dependencies [d1b7fcb]
  - @powersync/web@1.23.1
  - @powersync/react@1.5.3

## 0.9.1

### Patch Changes

- Updated dependencies [cbb20c0]
- Updated dependencies [0446f15]
  - @powersync/web@1.23.0
  - @powersync/react@1.5.3

## 0.9.0

### Minor Changes

- 96ddd5d: - Added Sync error alert banner to all views.
  - Fix bug where clicking signOut would not disconnect from the PowerSync service.
  - Updated implementation to fetch sync errors from the SyncStatus.

### Patch Changes

- 6707966: Fix reconnecting after changing credentials.
- Updated dependencies [96ddd5d]
  - @powersync/web@1.22.0
  - @powersync/react@1.5.3

## 0.8.14

### Patch Changes

- @powersync/react@1.5.3
- @powersync/web@1.21.1

## 0.8.13

### Patch Changes

- Updated dependencies [0565a0a]
- Updated dependencies [fccf11e]
  - @powersync/web@1.21.0
  - @powersync/react@1.5.3

## 0.8.12

### Patch Changes

- d3c8d7f: Fix handling of partial checkpoints
  - @powersync/react@1.5.3
  - @powersync/web@1.20.1

## 0.8.11

### Patch Changes

- Updated dependencies [4f68f6a]
- Updated dependencies [ed11438]
- Updated dependencies [cbab03e]
  - @powersync/web@1.20.0
  - @powersync/react@1.5.3

## 0.8.10

### Patch Changes

- Updated dependencies [6807df6]
- Updated dependencies [e71dc94]
- Updated dependencies [6807df6]
  - @powersync/react@1.5.3
  - @powersync/web@1.19.0

## 0.8.9

### Patch Changes

- Updated dependencies [be18c65]
- Updated dependencies [7fe70bd]
  - @powersync/web@1.18.0

## 0.8.8

### Patch Changes

- @powersync/react@1.5.2
- @powersync/web@1.17.2

## 0.8.7

### Patch Changes

- @powersync/react@1.5.2
- @powersync/web@1.17.1

## 0.8.6

### Patch Changes

- Updated dependencies [fafd562]
  - @powersync/web@1.17.0

## 0.8.5

### Patch Changes

- Updated dependencies [f8fd814]
- Updated dependencies [f0c49f9]
  - @powersync/web@1.16.0
  - @powersync/react@1.5.2

## 0.8.4

### Patch Changes

- Updated dependencies [0c8ddda]
- Updated dependencies [fcb9d58]
  - @powersync/web@1.15.1
  - @powersync/react@1.5.2

## 0.8.3

### Patch Changes

- Updated dependencies [26025f0]
  - @powersync/web@1.15.0

## 0.8.2

### Patch Changes

- Updated dependencies [fe98172]
- Updated dependencies [17fc01e]
  - @powersync/web@1.14.2
  - @powersync/react@1.5.1

## 0.8.1

### Patch Changes

- Updated dependencies [44582ef]
  - @powersync/web@1.14.1

## 0.8.0

### Minor Changes

- e1c44ad: Improve diagnostics app performance for bulk downloads.
- 56185bb: Switch diagnostics app to OPFS.

### Patch Changes

- Updated dependencies [56185bb]
  - @powersync/web@1.14.0

## 0.7.8

### Patch Changes

- @powersync/web@1.13.1

## 0.7.7

### Patch Changes

- Updated dependencies [065aba6]
  - @powersync/web@1.13.0

## 0.7.6

### Patch Changes

- 2c86114: Update powersync-sqlite-core to 0.3.8 - Increase limit on number of columns per table to 1999.
- Updated dependencies [2c86114]
  - @powersync/web@1.12.3

## 0.7.5

### Patch Changes

- @powersync/web@1.12.2

## 0.7.4

### Patch Changes

- @powersync/web@1.12.1

## 0.7.3

### Patch Changes

- Updated dependencies [7e23d65]
- Updated dependencies [36af0c8]
  - @powersync/web@1.12.0

## 0.7.2

### Patch Changes

- Updated dependencies [bacc1c5]
  - @powersync/web@1.11.0

## 0.7.1

### Patch Changes

- fa26eb4: Update powersync-sqlite-core to 0.3.6 to fix issue with dangling rows
- Updated dependencies [fa26eb4]
  - @powersync/web@1.10.2

## 0.7.0

### Minor Changes

- 677d782: Improved error messages for some token or endpoint issues
- db84a30: Support specifying client parameter types

## 0.6.5

### Patch Changes

- Updated dependencies [e9773d9]
  - @powersync/web@1.10.1

## 0.6.4

### Patch Changes

- Updated dependencies [7b49661]
- Updated dependencies [7b49661]
  - @powersync/web@1.10.0
  - @powersync/react@1.5.1

## 0.6.3

### Patch Changes

- Updated dependencies [96f1a87]
  - @powersync/web@1.9.2

## 0.6.2

### Patch Changes

- Updated dependencies [79d4211]
- Updated dependencies [8554526]
  - @powersync/web@1.9.1

## 0.6.1

### Patch Changes

- Updated dependencies [c8658ca]
- Updated dependencies [2b0466f]
  - @powersync/react@1.5.0

## 0.6.0

### Minor Changes

- 77e196d: Use powersync-sqlite-core 0.3.0 - faster incremental sync

### Patch Changes

- Updated dependencies [77e196d]
  - @powersync/web@1.9.0

## 0.5.0

### Minor Changes

- 6ce2afb: Updated schema generated by diagnostics app + increased descriptiveness of the preceding comment"

### Patch Changes

- Updated dependencies [f8ac369]
  - @powersync/react@1.4.5

## 0.4.2

### Patch Changes

- Updated dependencies [70a70d5]
  - @powersync/react@1.4.4
  - @powersync/web@1.8.2

## 0.4.1

### Patch Changes

- Updated dependencies [944ee93]
- Updated dependencies [245bef5]
  - @powersync/web@1.8.1
  - @powersync/react@1.4.3

## 0.4.0

### Minor Changes

- 7428f39: Remove lodash dependency.

### Patch Changes

- Updated dependencies [02f0ce7]
- Updated dependencies [7428f39]
- Updated dependencies [02f0ce7]
  - @powersync/react@1.4.2
  - @powersync/web@1.8.0

## 0.3.5

### Patch Changes

- Updated dependencies [b1a76b3]
- Updated dependencies [a65cd8c]
- Updated dependencies [c04ecfc]
- Updated dependencies [447f979]
  - @powersync/web@1.7.0
  - @powersync/react@1.4.1

## 0.3.4

### Patch Changes

- Updated dependencies [9f95437]
- Updated dependencies [2db0e8f]
  - @powersync/web@1.6.0

## 0.3.3

### Patch Changes

- d3379c5: Improve extracting endpoint from token audience.
- Updated dependencies [58fd059]
  - @powersync/web@1.5.1

## 0.3.2

### Patch Changes

- Updated dependencies [042589c]
  - @powersync/web@1.5.0

## 0.3.1

### Patch Changes

- Updated dependencies [02ae5de]
- Updated dependencies [32e342a]
  - @powersync/react@1.4.0
  - @powersync/web@1.4.0

## 0.3.0

### Minor Changes

- 79eaa25: Add docker image

### Patch Changes

- Updated dependencies [843cfec]
- Updated dependencies [05f3dbd]
  - @powersync/react@1.3.8
  - @powersync/web@1.3.0

## 0.2.2

### Patch Changes

- @powersync/react@1.3.7
- @powersync/web@1.2.4

## 0.2.1

### Patch Changes

- Updated dependencies [31c61b9]
  - @powersync/react@1.3.6
  - @powersync/web@1.2.3

## 0.2.0

### Minor Changes

- 1b2b207: Faster initial sync and other fixes

### Patch Changes

- cfd54e3: Locking `swc/core` dependency to `~1.6.0` to fix builds of demos using vite.
- Updated dependencies [a1b52be]
  - @powersync/web@1.2.2

## 0.1.14

### Patch Changes

- Updated dependencies [8d5b702]
  - @powersync/web@1.2.1

## 0.1.13

### Patch Changes

- Updated dependencies [dca599f]
  - @powersync/web@1.2.0

## 0.1.12

### Patch Changes

- e78aa48: Display empty buckets in sync diagnostics
- Updated dependencies [590ee67]
  - @powersync/web@1.1.0

## 0.1.11

### Patch Changes

- @powersync/web@1.0.2

## 0.1.10

### Patch Changes

- @powersync/web@1.0.1

## 0.1.9

### Patch Changes

- Updated dependencies [32dc7e3]
- Updated dependencies [e86e61d]
  - @powersync/web@1.0.0

## 0.1.8

### Patch Changes

- Updated dependencies [c3f29a1]
  - @powersync/web@0.8.1

## 0.1.7

### Patch Changes

- Updated dependencies [7943626]
- Updated dependencies [48cc01c]
  - @powersync/web@0.8.0
  - @powersync/react@1.3.5

## 0.1.6

### Patch Changes

- Updated dependencies [62e43aa]
- Updated dependencies [6b01811]
  - @powersync/web@0.7.0
  - @powersync/react@1.3.4

## 0.1.5

### Patch Changes

- Updated dependencies [f5e42af]
  - @powersync/react@1.3.3
  - @powersync/web@0.6.1

## 0.1.4

### Patch Changes

- Updated dependencies [395ea24]
- Updated dependencies [9d1dc6f]
  - @powersync/web@0.6.0
  - @powersync/react@1.3.2

## 0.1.3

### Patch Changes

- @powersync/react@1.3.1
- @powersync/web@0.5.3

## 0.1.2

### Patch Changes

- Updated dependencies [c94be6a]
- Updated dependencies [d62f367]
  - @powersync/react@1.3.0
  - @powersync/web@0.5.2

## 0.1.1

### Patch Changes

- Updated dependencies [9bf5a76]
  - @journeyapps/powersync-react@1.1.0
  - @journeyapps/powersync-sdk-web@0.3.3

## 0.0.1<|MERGE_RESOLUTION|>--- conflicted
+++ resolved
@@ -1,14 +1,11 @@
 # diagnostics-app
 
-<<<<<<< HEAD
-=======
 ## 0.9.12
 
 ### Patch Changes
 
 - 0a6af1c: Added support for a "token" query parameter, when supplied to the root URL it will be used as the API token for the diagnostics tool instead of needing to be provided manually to the login form.
 
->>>>>>> 76ea89c4
 ## 0.9.11
 
 ### Patch Changes
